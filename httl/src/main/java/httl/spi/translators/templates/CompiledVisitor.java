/*
 * Copyright 2011-2013 HTTL Team.
 *  
 * Licensed under the Apache License, Version 2.0 (the "License");
 * you may not use this file except in compliance with the License.
 * You may obtain a copy of the License at
 *  
 *      http://www.apache.org/licenses/LICENSE-2.0
 *  
 * Unless required by applicable law or agreed to in writing, software
 * distributed under the License is distributed on an "AS IS" BASIS,
 * WITHOUT WARRANTIES OR CONDITIONS OF ANY KIND, either express or implied.
 * See the License for the specific language governing permissions and
 * limitations under the License.
 */
package httl.spi.translators.templates;

import httl.*;
import httl.ast.*;
import httl.spi.Compiler;
import httl.spi.*;
import httl.spi.Formatter;
import httl.spi.formatters.MultiFormatter;
<<<<<<< HEAD
import httl.util.*;
=======
import httl.util.ByteCache;
import httl.util.CharCache;
import httl.util.ClassUtils;
import httl.util.CollectionUtils;
import httl.util.IOUtils;
import httl.util.LinkedStack;
import httl.util.MapEntry;
import httl.util.OrderedMap;
import httl.util.ParameterizedTypeImpl;
import httl.util.Status;
import httl.util.StringCache;
import httl.util.StringSequence;
import httl.util.StringUtils;
import httl.util.VolatileReference;
>>>>>>> 724a4d69

import java.io.IOException;
import java.io.OutputStream;
import java.io.Writer;
<<<<<<< HEAD
import java.lang.reflect.*;
=======
import java.lang.reflect.Array;
import java.lang.reflect.Field;
import java.lang.reflect.Method;
import java.lang.reflect.Modifier;
import java.lang.reflect.ParameterizedType;
import java.lang.reflect.Type;
import java.nio.charset.Charset;
>>>>>>> 724a4d69
import java.text.ParseException;
import java.util.*;
import java.util.concurrent.ConcurrentHashMap;
import java.util.concurrent.atomic.AtomicInteger;

/**
 * CompileVisitor
 *
 * @author @author Liang Fei (liangfei0201 AT gmail DOT com)
 */
public class CompiledVisitor extends AstVisitor {

<<<<<<< HEAD
    private static final String TEMPLATE_CLASS_PREFIX = CompiledTemplate.class.getPackage().getName() + ".Template_";
    private final VolatileReference<Filter> filterReference = new VolatileReference<Filter>();
    private final Set<String> setVariables = new HashSet<String>();
    private final Set<String> getVariables = new HashSet<String>();
    private final List<String> defVariables = new ArrayList<String>();
    private final List<Class<?>> defVariableTypes = new ArrayList<Class<?>>();
    private final Map<String, Type> types = new HashMap<String, Type>();
    private final Map<String, Class<?>> returnTypes = new HashMap<String, Class<?>>();
    private final Map<String, Class<?>> macros = new HashMap<String, Class<?>>();
    private final AtomicInteger seq = new AtomicInteger();
    private LinkedStack<Type> typeStack = new LinkedStack<Type>();
    private LinkedStack<String> codeStack = new LinkedStack<String>();
    private Map<String, Class<?>> variableTypes = new HashMap<String, Class<?>>();
    private StringBuilder builder = new StringBuilder();
    private StringBuilder textFields = new StringBuilder();
    private String filterKey = null;
    private Map<String, Class<?>> parameterTypes;
    private Resource resource;
    private Node node;
    private int offset;
    private boolean stream;
    private String engineName;
    private String[] forVariable;
    private String[] importGetters;
    private String[] importSizers;
    private String filterVariable;
    private String formatterVariable;
    private String defaultFilterVariable;
    private String defaultFormatterVariable;
    private Switcher<Filter> textFilterSwitcher;
    private Switcher<Filter> valueFilterSwitcher;
    private Switcher<Formatter<Object>> formatterSwitcher;
    private Filter templateFilter;
    private Filter textFilter;
    private Map<String, Template> importMacroTemplates = new ConcurrentHashMap<String, Template>();
    private String[] importPackages;
    private Set<String> importPackageSet;
    private Map<String, Class<?>> importTypes;
    private Map<Class<?>, Object> functions = new ConcurrentHashMap<Class<?>, Object>();
    private boolean sourceInClass;

    private boolean textInClass;

    private String outputEncoding;

    private Class<?> defaultVariableType;

    private Compiler compiler;

    public CompiledVisitor() {
    }

    private static String getGenericVariableName(Expression node) {
        if (node instanceof Variable) {
            return ((Variable) node).getName();
        }
        while (node instanceof BinaryOperator) {
            String name = ((BinaryOperator) node).getName();
            if ("+".equals(name) || "||".equals(name)
                    || "&&".equals(name)
                    || ".entrySet".equals(name)) {
                node = ((BinaryOperator) node).getLeftParameter();
                if (node instanceof Variable) {
                    return ((Variable) node).getName();
                }
            } else {
                return null;
            }
        }
        return null;
    }

    public static Template getMacro(Template template, String name) {
        Template macro = template.getMacros().get(name);
        if (macro == null) {
            throw new IllegalStateException("No such macro " + name + "in template " + template.getName());
        }
        return macro;
    }

    public void setCompiler(Compiler compiler) {
        this.compiler = compiler;
    }

    public void setForVariable(String[] forVariable) {
        this.forVariable = forVariable;
    }

    public void setImportSizers(String[] importSizers) {
        this.importSizers = importSizers;
    }

    public void setTypes(Map<String, Class<?>> types) {
        this.parameterTypes = types;
    }

    public void setResource(Resource resource) {
        this.resource = resource;
    }

    public void setNode(Node node) {
        this.node = node;
    }

    public void setOffset(int offset) {
        this.offset = offset;
    }

    public void setStream(boolean stream) {
        this.stream = stream;
    }

    public void setEngineName(String engineName) {
        this.engineName = engineName;
    }

    public void setFilterVariable(String filterVariable) {
        this.filterVariable = filterVariable;
    }

    public void setFormatterVariable(String formatterVariable) {
        this.formatterVariable = formatterVariable;
    }

    public void setDefaultFilterVariable(String defaultFilterVariable) {
        this.defaultFilterVariable = defaultFilterVariable;
    }

    public void setDefaultFormatterVariable(String defaultFormatterVariable) {
        this.defaultFormatterVariable = defaultFormatterVariable;
    }

    public void setTextFilterSwitcher(Switcher<Filter> textFilterSwitcher) {
        this.textFilterSwitcher = textFilterSwitcher;
    }

    public void setValueFilterSwitcher(Switcher<Filter> valueFilterSwitcher) {
        this.valueFilterSwitcher = valueFilterSwitcher;
    }

    public void setFormatterSwitcher(Switcher<Formatter<Object>> formatterSwitcher) {
        this.formatterSwitcher = formatterSwitcher;
    }

    public void setTemplateFilter(Filter templateFilter) {
        this.templateFilter = templateFilter;
    }

    public void setTextFilter(Filter textFilter) {
        this.textFilter = textFilter;
        filterReference.set(textFilter);
    }

    public void setImportMacroTemplates(Map<String, Template> importMacroTemplates) {
        this.importMacroTemplates = importMacroTemplates;
    }

    public void setImportPackages(String[] importPackages) {
        this.importPackages = importPackages;
    }

    public void setImportPackageSet(Set<String> importPackageSet) {
        this.importPackageSet = importPackageSet;
    }

    public void setImportTypes(Map<String, Class<?>> importTypes) {
        this.importTypes = importTypes;
    }

    public void setImportMethods(Map<Class<?>, Object> functions) {
        this.functions = functions;
    }

    public void setImportGetters(String[] importGetters) {
        this.importGetters = importGetters;
    }

    public void setSourceInClass(boolean sourceInClass) {
        this.sourceInClass = sourceInClass;
    }

    public void setTextInClass(boolean textInClass) {
        this.textInClass = textInClass;
    }

    public void setOutputEncoding(String outputEncoding) {
        this.outputEncoding = outputEncoding;
    }

    public void setDefaultVariableType(Class<?> defaultVariableType) {
        this.defaultVariableType = defaultVariableType;
    }

    @Override
    public boolean visit(Statement node) throws IOException, ParseException {
        boolean result = super.visit(node);
        filterKey = node.toString();
        return result;
    }

    @Override
    public void visit(Text node) throws IOException, ParseException {
        String txt = node.getContent();
        Filter filter = filterReference.get();
        if (textFilterSwitcher != null || valueFilterSwitcher != null || formatterSwitcher != null) {
            Set<String> locations = new HashSet<String>();
            List<String> textLocations = textFilterSwitcher == null ? null : textFilterSwitcher.locations();
            if (textLocations != null) {
                locations.addAll(textLocations);
            }
            List<String> valueLocations = valueFilterSwitcher == null ? null : valueFilterSwitcher.locations();
            if (valueLocations != null) {
                locations.addAll(valueLocations);
            }
            List<String> formatterLocations = formatterSwitcher == null ? null : formatterSwitcher.locations();
            if (formatterLocations != null) {
                locations.addAll(formatterLocations);
            }
            if (locations != null && locations.size() > 0) {
                Map<Integer, Set<String>> switchesd = new TreeMap<Integer, Set<String>>();
                for (String location : locations) {
                    int i = -1;
                    while ((i = txt.indexOf(location, i + 1)) >= 0) {
                        Integer key = Integer.valueOf(i);
                        Set<String> values = switchesd.get(key);
                        if (values == null) {
                            values = new HashSet<String>();
                            switchesd.put(key, values);
                        }
                        values.add(location);
                    }
                }
                if (switchesd.size() > 0) {
                    getVariables.add(filterVariable);
                    int begin = 0;
                    for (Map.Entry<Integer, Set<String>> entry : switchesd.entrySet()) {
                        int end = entry.getKey();
                        String part = getTextPart(txt.substring(begin, end), filter, false);
                        if (StringUtils.isNotEmpty(part)) {
                            builder.append("	$output.write(" + part + ");\n");
                        }
                        begin = end;
                        for (String location : entry.getValue()) {
                            if (textLocations != null && textLocations.contains(location)) {
                                filter = textFilterSwitcher.switchover(location, textFilter);
                                filterReference.set(filter);
                            }
                            if (valueLocations != null && valueLocations.contains(location)) {
                                builder.append("	" + filterVariable + " = switchFilter(\"" + StringUtils.escapeString(location) + "\", " + defaultFilterVariable + ");\n");
                            }
                            if (formatterLocations != null && formatterLocations.contains(location)) {
                                builder.append("	" + formatterVariable + " = switchFormatter(\"" + StringUtils.escapeString(location) + "\", " + defaultFormatterVariable + ");\n");
                            }
                        }
                    }
                    if (begin > 0) {
                        txt = txt.substring(begin);
                    }
                }
            }
        }
        String part = getTextPart(txt, filter, false);
        if (StringUtils.isNotEmpty(part)) {
            builder.append("	$output.write(" + part + ");\n");
        }
    }

    @Override
    public void visit(ValueDirective node) throws IOException, ParseException {
        boolean nofilter = node.isNoFilter();
        String code = popExpressionCode();
        Class<?> returnType = popExpressionReturnClass();
        Map<String, Class<?>> variableTypes = popExpressionVariableTypes();
        getVariables.addAll(variableTypes.keySet());
        if (Template.class.isAssignableFrom(returnType)) {
            if (!StringUtils.isNamed(code)) {
                code = "(" + code + ")";
            }
            builder.append("	if (");
            builder.append(code);
            builder.append(" != null) ");
            builder.append(code);
            builder.append(".render($output);\n");
        } else if (nofilter && Resource.class.isAssignableFrom(returnType)) {
            if (!StringUtils.isNamed(code)) {
                code = "(" + code + ")";
            }
            builder.append("	");
            builder.append(IOUtils.class.getName());
            builder.append(".copy(");
            builder.append(code);
            if (stream) {
                builder.append(".openStream()");
            } else {
                builder.append(".openReader()");
            }
            builder.append(", $output);\n");
        } else {
            if (Object.class.equals(returnType)) {
                if (!StringUtils.isNamed(code)) {
                    code = "(" + code + ")";
                }
                builder.append("	if (");
                builder.append(code);
                builder.append(" instanceof ");
                builder.append(Template.class.getName());
                builder.append(") {\n	((");
                builder.append(Template.class.getName());
                builder.append(")");
                builder.append(code);
                builder.append(").render($output);\n	}");
                if (nofilter) {
                    builder.append(" else if (");
                    builder.append(code);
                    builder.append(" instanceof ");
                    builder.append(Resource.class.getName());
                    builder.append(") {\n	");
                    builder.append(IOUtils.class.getName());
                    builder.append(".copy(((");
                    builder.append(Resource.class.getName());
                    builder.append(")");
                    builder.append(code);
                    if (stream) {
                        builder.append(").openStream()");
                    } else {
                        builder.append(").openReader()");
                    }
                    builder.append(", $output);\n	}");
                } else {
                    code = "(" + code + " instanceof " + Resource.class.getName() + " ? "
                            + IOUtils.class.getName() + ".readToString(((" + Resource.class.getName() + ")"
                            + code + ").openReader()) : " + code + ")";
                }
                builder.append(" else {\n");
            } else if (Resource.class.isAssignableFrom(returnType)) {
                if (!StringUtils.isNamed(code)) {
                    code = "(" + code + ")";
                }
                code = "(" + code + " == null ? null : " + IOUtils.class.getName() + ".readToString(" + code + ".openReader()))";
            }
            getVariables.add(formatterVariable);
            String key = getTextPart(node.getExpression().toString(), null, true);
            if (!stream && Object.class.equals(returnType)) {
                String pre = "";
                String var = "$obj" + seq.getAndIncrement();
                pre = "	Object " + var + " = " + code + ";\n";
                String charsCode = "formatter.toChars(" + key + ", (char[]) " + var + ")";
                code = "formatter.toString(" + key + ", " + var + ")";
                if (!nofilter) {
                    getVariables.add(filterVariable);
                    charsCode = "doFilter(" + filterVariable + ", " + key + ", " + charsCode + ")";
                    code = "doFilter(" + filterVariable + ", " + key + ", " + code + ")";
                }
                builder.append(pre);
                builder.append("	if (" + var + " instanceof char[]) $output.write(");
                builder.append(charsCode);
                builder.append("); else $output.write(");
                builder.append(code);
                builder.append(");\n");
            } else {
                if (stream) {
                    code = "formatter.toBytes(" + key + ", " + code + ")";
                } else if (char[].class.equals(returnType)) {
                    code = "formatter.toChars(" + key + ", " + code + ")";
                } else {
                    code = "formatter.toString(" + key + ", " + code + ")";
                }
                if (!nofilter) {
                    getVariables.add(filterVariable);
                    code = "doFilter(" + filterVariable + ", " + key + ", " + code + ")";
                }
                builder.append("	$output.write(");
                builder.append(code);
                builder.append(");\n");
            }
            if (Object.class.equals(returnType)) {
                builder.append("	}\n");
            }
        }
    }

    @Override
    public void visit(SetDirective node) throws IOException, ParseException {
        Type type = node.getType();
        Class<?> clazz = (Class<?>) (type instanceof ParameterizedType ? ((ParameterizedType) type).getRawType() : type);
        if (node.getExpression() != null) {
            String code = popExpressionCode();
            Class<?> returnType = popExpressionReturnClass();
            Map<String, Class<?>> variableTypes = popExpressionVariableTypes();
            if (clazz == null) {
                clazz = returnType;
            }
            appendVar(clazz, node.getName(), code, node.isExport(), node.isHide(), node.getType() != null, node.getOffset());
            getVariables.addAll(variableTypes.keySet());
        } else {
            clazz = checkVar(clazz, node.getName(), node.getOffset());
            types.put(node.getName(), type);
            defVariables.add(node.getName());
            defVariableTypes.add(clazz);
        }
    }

    private Class<?> checkVar(Class<?> clazz, String var, int offset) throws IOException, ParseException {
        Type type = types.get(var);
        Class<?> cls = (Class<?>) (type instanceof ParameterizedType ? ((ParameterizedType) type).getRawType() : type);
        if (cls != null && !cls.equals(clazz)
                && !cls.isAssignableFrom(clazz)
                && !clazz.isAssignableFrom(cls)) {
            throw new ParseException("Defined different type variable "
                    + var + ", conflict types: " + cls.getCanonicalName() + ", " + clazz.getCanonicalName() + ".", offset);
        }
        if (cls != null && clazz.isAssignableFrom(cls)) {
            return cls;
        }
        return clazz;
    }

    private void appendVar(Type type, String var, String code, boolean parent, boolean hide, boolean def, int offset) throws IOException, ParseException {
        Class<?> clazz = (Class<?>) (type instanceof ParameterizedType ? ((ParameterizedType) type).getRawType() : type);
        clazz = checkVar(clazz, var, offset);
        String typeName = clazz.getCanonicalName();
        if (def || types.get(var) == null) {
            types.put(var, type);
        }
        setVariables.add(var);
        builder.append("	" + var + " = (" + typeName + ")(" + code + ");\n");
        String ctx = null;
        if (parent) {
            ctx = "($context.getParent() != null ? $context.getParent() : $context)";
            returnTypes.put(var, clazz);
        } else if (!hide) {
            ctx = "$context";
        }
        if (StringUtils.isNotEmpty(ctx)) {
            builder.append("	" + ctx + ".put(\"");
            builder.append(var);
            builder.append("\", ");
            builder.append(ClassUtils.class.getName() + ".boxed(" + var + ")");
            builder.append(");\n");
        }
    }

    @Override
    public boolean visit(IfDirective node) throws IOException, ParseException {
        String code = popExpressionCode();
        Class<?> returnType = popExpressionReturnClass();
        Map<String, Class<?>> variableTypes = popExpressionVariableTypes();
        builder.append("	if(");
        builder.append(StringUtils.getConditionCode(returnType, code, importSizers));
        builder.append(") {\n");
        getVariables.addAll(variableTypes.keySet());
        return true;
    }

    @Override
    public void end(IfDirective node) throws IOException, ParseException {
        builder.append("	}\n");
    }

    @Override
    public boolean visit(ElseDirective node) throws IOException, ParseException {
        if (node.getExpression() == null) {
            builder.append("	else {\n");
        } else {
            String code = popExpressionCode();
            Class<?> returnType = popExpressionReturnClass();
            Map<String, Class<?>> variableTypes = popExpressionVariableTypes();
            builder.append("	else if (");
            builder.append(StringUtils.getConditionCode(returnType, code, importSizers));
            builder.append(") {\n");
            getVariables.addAll(variableTypes.keySet());
        }
        return true;
    }

    @Override
    public void end(ElseDirective node) throws IOException, ParseException {
        builder.append("	}\n");
    }

    private Class<?> findGenericTypeByName(String name, int index) {
        return findGenericType(types.get(name), index);
    }

    private Class<?> findGenericType(Type type, int index) {
        if (type instanceof ParameterizedType) {
            ParameterizedType pt = (ParameterizedType) type;
            Type[] ts = pt.getActualTypeArguments();
            if (index < ts.length) {
                Type t = ts[index];
                return (Class<?>) (t instanceof ParameterizedType ? ((ParameterizedType) t).getRawType() : t);
            }
        }
        return null;
    }

    @Override
    public boolean visit(ForDirective node) throws IOException, ParseException {
        String var = node.getName();
        Type type = node.getType();
        Class<?> clazz = (Class<?>) (type instanceof ParameterizedType ? ((ParameterizedType) type).getRawType() : type);
        String code = popExpressionCode();
        Type returnType = popExpressionReturnType();
        Class<?> returnClass = (Class<?>) (returnType instanceof ParameterizedType ? ((ParameterizedType) returnType).getRawType() : returnType);
        Map<String, Class<?>> variableTypes = popExpressionVariableTypes();
        if (type == null) {
            if (returnClass != null) {
                if (returnClass.isArray()) {
                    type = returnClass.getComponentType();
                } else if (Map.class.isAssignableFrom(returnClass)) {
                    if (returnType instanceof ParameterizedType) {
                        type = new ParameterizedTypeImpl(Map.Entry.class, ((ParameterizedType) returnType).getActualTypeArguments());
                    } else {
                        type = Map.Entry.class;
                    }
                } else if (Collection.class.isAssignableFrom(returnClass)) {
                    type = findGenericType(returnType, 0); // Collection<T>泛型
                }
            }
            if (type == null) {
                if (defaultVariableType == null) {
                    throw new ParseException("Can not resolve the variable " + node.getName() + " type in the #for directive. Please explicit define the variable type #for(Xxx " + node.getName() + " : " + node.getExpression() + ") in your template.", node.getOffset());
                }
                type = defaultVariableType;
            }
        }
        clazz = (Class<?>) (type instanceof ParameterizedType ? ((ParameterizedType) type).getRawType() : type);
        if (Map.class.isAssignableFrom(returnClass)) {
            code = ClassUtils.class.getName() + ".entrySet(" + code + ")";
        }
        int i = seq.incrementAndGet();
        String dataName = "_d_" + i;
        String sizeName = "_s_" + i;
        String name = "_i_" + var;
        builder.append("	" + Object.class.getSimpleName() + " " + dataName + " = " + code + ";\n");
        builder.append("	int " + sizeName + " = " + ClassUtils.class.getName() + ".getSize(" + dataName + ");\n");
        builder.append("	if (" + dataName + " != null && " + sizeName + " != 0) {\n");
        builder.append("	");
        for (String fv : forVariable) {
            builder.append(ClassUtils.filterJavaKeyword(fv));
            builder.append(" = ");
        }
        builder.append("new " + Status.class.getName() + "(" + ClassUtils.filterJavaKeyword(forVariable[0]) + ", " + dataName + ", " + sizeName + ");\n");
        builder.append("	for (" + Iterator.class.getName() + " " + name + " = " + CollectionUtils.class.getName() + ".toIterator(" + dataName + "); " + name + ".hasNext();) {\n");
        String varCode;
        if (clazz.isPrimitive()) {
            varCode = ClassUtils.class.getName() + ".unboxed((" + ClassUtils.getBoxedClass(clazz).getSimpleName() + ")" + name + ".next())";
        } else {
            varCode = name + ".next()";
        }
        appendVar(type, var, varCode, false, false, node.getType() != null, node.getOffset());
        getVariables.addAll(variableTypes.keySet());
        for (String fv : forVariable) {
            setVariables.add(fv);
        }
        return true;
    }

    @Override
    public void end(ForDirective node) throws IOException, ParseException {
        builder.append("	" + ClassUtils.filterJavaKeyword(forVariable[0]) + ".increment();\n	}\n	");
        for (String fv : forVariable) {
            builder.append(ClassUtils.filterJavaKeyword(fv));
            builder.append(" = ");
        }
        builder.append(ClassUtils.filterJavaKeyword(forVariable[0]) + ".getParent();\n	}\n");
    }

    @Override
    public void visit(BreakDirective node) throws IOException, ParseException {
        String b = node.getParent() instanceof ForDirective ? "break" : "return";
        if (node.getExpression() == null) {
            if (!(node.getParent() instanceof IfDirective
                    || node.getParent() instanceof ElseDirective)) {
                throw new ParseException("Can not #break without condition. Please use #break(condition) or #if(condition) #break #end.", node.getOffset());
            }
            builder.append("	" + b + ";\n");
        } else {
            String code = popExpressionCode();
            Class<?> returnType = popExpressionReturnClass();
            Map<String, Class<?>> variableTypes = popExpressionVariableTypes();
            builder.append("	if(");
            builder.append(StringUtils.getConditionCode(returnType, code, importSizers));
            builder.append(") " + b + ";\n");
            getVariables.addAll(variableTypes.keySet());
        }
    }

    @Override
    public boolean visit(MacroDirective node) throws IOException, ParseException {
        types.put(node.getName(), Template.class);
        CompiledVisitor visitor = new CompiledVisitor();
        visitor.setResource(resource);
        visitor.setNode(node);
        visitor.setStream(stream);
        visitor.setOffset(offset);
        visitor.setDefaultFilterVariable(defaultFilterVariable);
        visitor.setDefaultFormatterVariable(defaultFormatterVariable);
        visitor.setDefaultVariableType(defaultVariableType);
        visitor.setEngineName(engineName);
        visitor.setFilterVariable(filterVariable);
        visitor.setFormatterSwitcher(formatterSwitcher);
        visitor.setFormatterVariable(formatterVariable);
        visitor.setForVariable(forVariable);
        visitor.setImportMacroTemplates(importMacroTemplates);
        visitor.setImportPackages(importPackages);
        visitor.setImportPackageSet(importPackageSet);
        visitor.setImportSizers(importSizers);
        visitor.setImportGetters(importGetters);
        visitor.setImportTypes(importTypes);
        visitor.setImportMethods(functions);
        visitor.setOutputEncoding(outputEncoding);
        visitor.setSourceInClass(sourceInClass);
        visitor.setTemplateFilter(templateFilter);
        visitor.setTextFilter(textFilter);
        visitor.setTextFilterSwitcher(textFilterSwitcher);
        visitor.setTextInClass(textInClass);
        visitor.setValueFilterSwitcher(valueFilterSwitcher);
        visitor.setCompiler(compiler);
        visitor.init();
        for (Node n : node.getChildren()) {
            n.accept(visitor);
        }
        Class<?> macroType = visitor.compile();
        macros.put(node.getName(), macroType);
        return false;
    }

    public void init() {
        if (importTypes != null && importTypes.size() > 0) {
            types.putAll(importTypes);
        }
        if (parameterTypes != null && parameterTypes.size() > 0) {
            types.putAll(parameterTypes);
        }
        types.put("this", Template.class);
        types.put("super", Template.class);
        types.put(defaultFilterVariable, Filter.class);
        types.put(filterVariable, Filter.class);
        types.put(defaultFormatterVariable, Formatter.class);
        types.put(formatterVariable, Formatter.class);
        for (String fv : forVariable) {
            types.put(fv, Status.class);
        }
        for (String macro : importMacroTemplates.keySet()) {
            types.put(macro, Template.class);
        }
    }

    public Class<?> compile() throws IOException, ParseException {
        String code = getCode();
        return compiler.compile(code);
    }

    private String getCode() throws IOException, ParseException {
        String name = getTemplateClassName(resource, node, stream);
        String code = builder.toString();
        int i = name.lastIndexOf('.');
        String packageName = i < 0 ? "" : name.substring(0, i);
        String className = i < 0 ? name : name.substring(i + 1);
        StringBuilder imports = new StringBuilder();
        String[] packages = importPackages;
        if (packages != null && packages.length > 0) {
            for (String pkg : packages) {
                imports.append("import ");
                imports.append(pkg);
                imports.append(".*;\n");
            }
        }
        Set<String> defined = new HashSet<String>();
        StringBuilder statusInit = new StringBuilder();
        StringBuilder macroFields = new StringBuilder();
        StringBuilder macroInits = new StringBuilder();
        StringBuilder declare = new StringBuilder();
        if (getVariables.contains("this")) {
            defined.add("this");
            declare.append("	" + Template.class.getName() + " " + ClassUtils.filterJavaKeyword("this") + " = this;\n");
        }
        if (getVariables.contains("super")) {
            defined.add("super");
            declare.append("	" + Template.class.getName() + " " + ClassUtils.filterJavaKeyword("super") + " = ($context.getParent() == null ? null : $context.getParent().getTemplate());\n");
        }
        if (getVariables.contains(filterVariable)) {
            defined.add(filterVariable);
            defined.add(defaultFilterVariable);
            declare.append("	" + Filter.class.getName() + " " + defaultFilterVariable + " = getFilter($context, \"" + filterVariable + "\");\n");
            declare.append("	" + Filter.class.getName() + " " + filterVariable + " = " + defaultFilterVariable + ";\n");
        }
        if (getVariables.contains(formatterVariable)) {
            defined.add(formatterVariable);
            defined.add(defaultFormatterVariable);
            declare.append("	" + MultiFormatter.class.getName() + " " + defaultFormatterVariable + " = getFormatter($context, \"" + formatterVariable + "\");\n");
            declare.append("	" + MultiFormatter.class.getName() + " " + formatterVariable + " = " + defaultFormatterVariable + ";\n");
        }
        for (String var : defVariables) {
            if (getVariables.contains(var) && !defined.contains(var)) {
                Type type = types.get(var);
                if (type == null) {
                    type = defaultVariableType;
                }
                Class<?> clazz = (Class<?>) (type instanceof ParameterizedType ? ((ParameterizedType) type).getRawType() : type);
                defined.add(var);
                declare.append(getTypeCode(clazz, var));
            }
        }
        Set<String> macroKeySet = macros.keySet();
        for (String macro : macroKeySet) {
            types.put(macro, Template.class);
            if (getVariables.contains(macro) && !defined.contains(macro)) {
                defined.add(macro);
                macroFields.append("private final " + Template.class.getName() + " " + macro + ";\n");
                macroInits.append("	" + macro + " = getMacros().get(\"" + macro + "\");\n");
                declare.append("	" + Template.class.getName() + " " + macro + " = getMacro($context, \"" + macro + "\", this." + macro + ");\n");
            }
        }
        if (importTypes != null && importTypes.size() > 0) {
            for (Map.Entry<String, Class<?>> entry : importTypes.entrySet()) {
                String var = entry.getKey();
                if (getVariables.contains(var) && !defined.contains(var)) {
                    defined.add(var);
                    declare.append(getTypeCode(entry.getValue(), var));
                }
            }
        }
        for (String macro : importMacroTemplates.keySet()) {
            if (getVariables.contains(macro) && !defined.contains(macro)) {
                defined.add(macro);
                macroFields.append("private final " + Template.class.getName() + " " + macro + ";\n");
                macroInits.append("	" + macro + " = getImportMacros().get(\"" + macro + "\");\n");
                declare.append("	" + Template.class.getName() + " " + macro + " = getMacro($context, \"" + macro + "\", this." + macro + ");\n");
            }
        }
        for (String var : setVariables) {
            if (!defined.contains(var)) {
                defined.add(var);
                Type type = types.get(var);
                Class<?> clazz = (Class<?>) (type instanceof ParameterizedType ? ((ParameterizedType) type).getRawType() : type);
                String typeName = getTypeName(clazz);
                declare.append("	" + typeName + " " + ClassUtils.filterJavaKeyword(var) + " = " + ClassUtils.getInitCode(clazz) + ";\n");
            }
        }
        for (String var : getVariables) {
            if (!defined.contains(var)) {
                Type type = types.get(var);
                if (type == null) {
                    type = defaultVariableType;
                }
                Class<?> clazz = (Class<?>) (type instanceof ParameterizedType ? ((ParameterizedType) type).getRawType() : type);
                defined.add(var);
                declare.append(getTypeCode(clazz, var));
                defVariables.add(var);
                defVariableTypes.add(clazz);
            }
        }
        StringBuilder funtionFileds = new StringBuilder();
        StringBuilder functionInits = new StringBuilder();
        for (Map.Entry<Class<?>, Object> function : functions.entrySet()) {
            Class<?> functionType = function.getKey();
            if (function.getValue() instanceof Class) {
                continue;
            }
            String pkgName = functionType.getPackage() == null ? null : functionType.getPackage().getName();
            String typeName;
            if (pkgName != null && ("java.lang".equals(pkgName)
                    || (importPackageSet != null && importPackageSet.contains(pkgName)))) {
                typeName = functionType.getSimpleName();
            } else {
                typeName = functionType.getCanonicalName();
            }
            funtionFileds.append("private final ");
            funtionFileds.append(typeName);
            funtionFileds.append(" $");
            funtionFileds.append(functionType.getName().replace('.', '_'));
            funtionFileds.append(";\n");

            functionInits.append("	this.$");
            functionInits.append(functionType.getName().replace('.', '_'));
            functionInits.append(" = (");
            functionInits.append(typeName);
            functionInits.append(") functions.get(");
            functionInits.append(typeName);
            functionInits.append(".class);\n");
        }

        String methodCode = statusInit.toString() + declare + code;
        textFields.append("private static final " + Map.class.getName() + " $VARS = " + toTypeCode(defVariables, defVariableTypes) + ";\n");

        String templateName = resource.getName();
        Node macro = node;
        while (macro instanceof MacroDirective) {
            templateName += "#" + ((MacroDirective) macro).getName();
            macro = ((MacroDirective) macro).getParent();
        }

        String sorceCode = "package " + packageName + ";\n"
                + "\n"
                + imports.toString()
                + "\n"
                + "public final class " + className + " extends " + (stream ? OutputStreamTemplate.class.getName() : WriterTemplate.class.getName()) + " {\n"
                + "\n"
                + textFields
                + "\n"
                + funtionFileds
                + "\n"
                + macroFields
                + "\n"
                + "public " + className + "("
                + Engine.class.getName() + " engine, "
                + Interceptor.class.getName() + " interceptor, "
                + Compiler.class.getName() + " compiler, "
                + Switcher.class.getName() + " filterSwitcher, "
                + Switcher.class.getName() + " formatterSwitcher, "
                + Filter.class.getName() + " filter, "
                + Formatter.class.getName() + " formatter, "
                + Converter.class.getName() + " mapConverter, "
                + Converter.class.getName() + " outConverter, "
                + Map.class.getName() + " functions, "
                + Map.class.getName() + " importMacros, "
                + Resource.class.getName() + " resource, "
                + Template.class.getName() + " parent, "
                + Node.class.getName() + " root) {\n"
                + "	super(engine, interceptor, compiler, filterSwitcher, formatterSwitcher, filter, formatter, mapConverter, outConverter, functions, importMacros, resource, parent, root);\n"
                + functionInits
                + macroInits
                + "}\n"
                + "\n"
                + "protected void doRender"
                + (stream ? "Stream" : "Writer")
                + "(" + Context.class.getName() + " $context, "
                + (stream ? OutputStream.class.getName() : Writer.class.getName())
                + " $output) throws " + Exception.class.getName() + " {\n"
                + methodCode
                + "}\n"
                + "\n"
                + "public " + String.class.getSimpleName() + " getName() {\n"
                + "	return \"" + templateName + "\";\n"
                + "}\n"
                + "\n"
                + "public " + Map.class.getName() + " getVariables() {\n"
                + "	return $VARS;\n"
                + "}\n"
                + "\n"
                + "protected " + Map.class.getName() + " getMacroTypes() {\n"
                + "	return " + toTypeCode(macros) + ";\n"
                + "}\n"
                + "\n"
                + "public boolean isMacro() {\n"
                + "	return " + (node instanceof MacroDirective) + ";\n"
                + "}\n"
                + "\n"
                + "public int getOffset() {\n"
                + "	return " + offset + ";\n"
                + "}\n"
                + "\n"
                + "}\n";
        return sorceCode;
    }

    private String getTypeName(Class<?> type) {
        return type.getCanonicalName();
    }

    private String getTypeCode(Class<?> type, String var) {
        String typeName = getTypeName(type);
        if (type.isPrimitive()) {
            return "	" + typeName + " " + ClassUtils.filterJavaKeyword(var) + " = " + ClassUtils.class.getName() + ".unboxed((" + ClassUtils.getBoxedClass(type).getSimpleName() + ") $context.get(\"" + var + "\"));\n";
        } else {
            return "	" + typeName + " " + ClassUtils.filterJavaKeyword(var) + " = (" + typeName + ") $context.get(\"" + var + "\");\n";
        }
    }

    private String toTypeCode(Map<String, Class<?>> types) {
        StringBuilder keyBuf = new StringBuilder();
        StringBuilder valueBuf = new StringBuilder();
        if (types == null || types.size() == 0) {
            keyBuf.append("new String[0]");
            valueBuf.append("new Class[0]");
        } else {
            keyBuf.append("new String[] {");
            valueBuf.append("new Class[] {");
            boolean first = true;
            for (Map.Entry<String, Class<?>> entry : types.entrySet()) {
                if (first) {
                    first = false;
                } else {
                    keyBuf.append(", ");
                    valueBuf.append(", ");
                }
                keyBuf.append("\"");
                keyBuf.append(StringUtils.escapeString(entry.getKey()));
                keyBuf.append("\"");

                valueBuf.append(entry.getValue().getCanonicalName());
                valueBuf.append(".class");
                ;
            }
            keyBuf.append("}");
            valueBuf.append("}");
        }
        StringBuilder buf = new StringBuilder();
        buf.append("new ");
        buf.append(OrderedMap.class.getName());
        buf.append("(");
        buf.append(keyBuf);
        buf.append(", ");
        buf.append(valueBuf);
        buf.append(")");
        return buf.toString();
    }

    private String toTypeCode(List<String> names, List<Class<?>> types) {
        StringBuilder buf = new StringBuilder();
        buf.append("new ");
        buf.append(OrderedMap.class.getName());
        buf.append("(");
        if (names == null || names.size() == 0) {
            buf.append("new String[0]");
        } else {
            buf.append("new String[] {");
            boolean first = true;
            for (String str : names) {
                if (first) {
                    first = false;
                } else {
                    buf.append(", ");
                }
                buf.append("\"");
                buf.append(StringUtils.escapeString(str));
                buf.append("\"");
            }
            buf.append("}");
        }
        buf.append(", ");
        if (names == null || names.size() == 0) {
            buf.append("new Class[0]");
        } else {
            buf.append("new Class[] {");
            boolean first = true;
            for (Class<?> cls : types) {
                if (first) {
                    first = false;
                } else {
                    buf.append(", ");
                }
                buf.append(cls.getCanonicalName());
                buf.append(".class");
            }
            buf.append("}");
        }
        buf.append(")");
        return buf.toString();
    }

    private String getTemplateClassName(Resource resource, Node node, boolean stream) {
        String name = resource.getName();
        String encoding = resource.getEncoding();
        Locale locale = resource.getLocale();
        long lastModified = resource.getLastModified();
        StringBuilder buf = new StringBuilder(name.length() + 40);
        buf.append(name);
        Node macro = node;
        while (macro instanceof MacroDirective) {
            buf.append("_");
            buf.append(((MacroDirective) macro).getName());
            macro = ((MacroDirective) macro).getParent();
        }
        if (StringUtils.isNotEmpty(engineName)) {
            buf.append("_");
            buf.append(engineName);
        }
        if (StringUtils.isNotEmpty(encoding)) {
            buf.append("_");
            buf.append(encoding);
        }
        if (locale != null) {
            buf.append("_");
            buf.append(locale);
        }
        if (lastModified > 0) {
            buf.append("_");
            buf.append(lastModified);
        }
        buf.append(stream ? "_stream" : "_writer");
        return TEMPLATE_CLASS_PREFIX + StringUtils.getVaildName(buf.toString());
    }

    private String getTextPart(String txt, Filter filter, boolean string) {
        if (StringUtils.isNotEmpty(txt)) {
            if (filter != null) {
                txt = filter.filter(filterKey, txt);
            }
            String var = "$TXT" + seq.incrementAndGet();
            if (string) {
                if (textInClass) {
                    textFields.append("private static final String " + var + " = \"" + StringUtils.escapeString(txt) + "\";\n");
                } else {
                    String txtId = StringCache.put(txt);
                    textFields.append("private static final String " + var + " = " + StringCache.class.getName() + ".getAndRemove(\"" + txtId + "\");\n");
                }
            } else if (stream) {
                if (textInClass) {
                    textFields.append("private static final byte[] " + var + " = new byte[] {" + StringUtils.toByteString(StringUtils.toBytes(txt, outputEncoding)) + "};\n");
                } else {
                    String txtId = ByteCache.put(StringUtils.toBytes(txt, outputEncoding));
                    textFields.append("private static final byte[] " + var + " = " + ByteCache.class.getName() + ".getAndRemove(\"" + txtId + "\");\n");
                }
            } else {
                if (textInClass) {
                    textFields.append("private static final char[] " + var + " = new char[] {" + StringUtils.toCharString(txt.toCharArray()) + "};\n");
                } else {
                    String txtId = CharCache.put(txt.toCharArray());
                    textFields.append("private static final char[] " + var + " = " + CharCache.class.getName() + ".getAndRemove(\"" + txtId + "\");\n");
                }
            }
            return var;
        }
        return "";
    }

    private String popExpressionCode() {
        String code = codeStack.pop();
        if (!codeStack.isEmpty()) {
            throw new IllegalStateException("Illegal expression.");
        }
        return code;
    }

    private Type popExpressionReturnType() {
        Type type = typeStack.pop();
        if (!typeStack.isEmpty()) {
            throw new IllegalStateException("Illegal expression.");
        }
        return type;
    }

    private Class<?> popExpressionReturnClass() {
        Type type = popExpressionReturnType();
        return (Class<?>) (type instanceof ParameterizedType ? ((ParameterizedType) type).getRawType() : type);
    }

    private Map<String, Class<?>> popExpressionVariableTypes() {
        Map<String, Class<?>> types = variableTypes;
        variableTypes = new HashMap<String, Class<?>>();
        return types;
    }

    public void visit(Constant node) throws IOException, ParseException {
        Object value = node.getValue();
        Class<?> type;
        String code;
        if (value == null) {
            type = node.isBoxed() ? void.class : null;
            code = node.isBoxed() ? "" : "null";
        } else if (value.equals(Boolean.TRUE)) {
            type = node.isBoxed() ? Boolean.class : boolean.class;
            code = node.isBoxed() ? "Boolean.TRUE" : "true";
        } else if (value.equals(Boolean.FALSE)) {
            type = node.isBoxed() ? Boolean.class : boolean.class;
            code = node.isBoxed() ? "Boolean.FALSE" : "false";
        } else if (value instanceof String) {
            type = String.class;
            code = "\"" + StringUtils.escapeString((String) value) + "\"";
        } else if (value instanceof Character) {
            type = node.isBoxed() ? Character.class : char.class;
            code = node.isBoxed() ? "Character.valueOf('" + StringUtils.escapeString(String.valueOf(value)) + "')"
                    : "'" + StringUtils.escapeString(String.valueOf(value)) + "'";
        } else if (value instanceof Double) {
            type = node.isBoxed() ? Double.class : double.class;
            code = node.isBoxed() ? "Double.valueOf(" + value + "d)" : value + "d";
        } else if (value instanceof Float) {
            type = node.isBoxed() ? Float.class : float.class;
            code = node.isBoxed() ? "Float.valueOf(" + value + "f)" : value + "f";
        } else if (value instanceof Long) {
            type = node.isBoxed() ? Long.class : long.class;
            code = node.isBoxed() ? "Long.valueOf(" + value + "l)" : value + "l";
        } else if (value instanceof Short) {
            type = node.isBoxed() ? Short.class : short.class;
            code = node.isBoxed() ? "Short.valueOf((short)" + value + ")" : "((short)" + value + ")";
        } else if (value instanceof Byte) {
            type = node.isBoxed() ? Byte.class : byte.class;
            code = node.isBoxed() ? "Byte.valueOf((byte)" + value + ")" : "((byte)" + value + ")";
        } else if (value instanceof Integer) {
            type = node.isBoxed() ? Integer.class : int.class;
            code = node.isBoxed() ? "Integer.valueOf(" + value + ")" : String.valueOf(value);
        } else if (value instanceof Class) {
            type = node.isBoxed() ? ClassUtils.getBoxedClass((Class<?>) value) : (Class<?>) value;
            code = ((Class<?>) value).getCanonicalName();
        } else {
            throw new ParseException("Unsupported constant " + value, node.getOffset());
        }
        typeStack.push(type);
        codeStack.push(code);
    }

    public void visit(Variable node) throws IOException, ParseException {
        String name = node.getName();
        Type type = types.get(name);
        if (type == null) {
            if (defaultVariableType == null) {
                throw new ParseException("Can not resolve the " + node.getName() + " variable type. Please explicit define the variable type #set(Xxx " + node.getName() + ") in your template.", node.getOffset());
            }
            type = defaultVariableType;
        }
        Class<?> clazz = (Class<?>) (type instanceof ParameterizedType ? ((ParameterizedType) type).getRawType() : type);
        String code = ClassUtils.filterJavaKeyword(name);
        typeStack.push(type);
        codeStack.push(code);
        variableTypes.put(name, clazz);
    }

    @Override
    public void visit(UnaryOperator node) throws IOException, ParseException {
        Type parameterType = typeStack.pop();
        String parameterCode = codeStack.pop();
        Class<?> parameterClass = (Class<?>) (parameterType instanceof ParameterizedType ? ((ParameterizedType) parameterType).getRawType() : parameterType);
        String name = node.getName();

        Type type = null;
        String code = null;
        Class<?>[] parameterTypes;
        if (parameterType instanceof ParameterizedType) {
            Type raw = ((ParameterizedType) parameterType).getRawType();
            if (raw == Object[].class) {
                parameterTypes = (Class<?>[]) ((ParameterizedType) parameterType).getActualTypeArguments();
            } else if (raw == void.class) {
                parameterTypes = new Class<?>[0];
            } else {
                parameterTypes = new Class<?>[]{(Class<?>) raw};
            }
        } else if (parameterClass == void.class) {
            parameterTypes = new Class<?>[0];
        } else {
            parameterTypes = new Class<?>[]{parameterClass};
        }
        if (name.startsWith("new ")) {
            String clsName = name.substring(4);
            type = ClassUtils.forName(importPackages, clsName);
            code = name + "(" + parameterCode + ")";
        } else if (name.startsWith("(") && name.endsWith(")")) {
            String clsName = name.substring(1, name.length() - 1);
            type = ClassUtils.forName(importPackages, clsName);
            code = "(" + name + "(" + parameterCode + "))";
        } else {
            Type macroType = types.get(name);
            Class<?> t = (Class<?>) (macroType instanceof ParameterizedType ? ((ParameterizedType) macroType).getRawType() : macroType);
            if (t != null && Template.class.isAssignableFrom(t)) {
                variableTypes.put(name, Template.class);
                type = Object.class;
                code = "(" + name + " == null ? null : " + name + ".evaluate(new Object" + (parameterCode.length() == 0 ? "[0]" : "[] { " + parameterCode + " }") + "))";
            } else {
                name = ClassUtils.filterJavaKeyword(name);
                type = null;
                code = null;
                if (functions != null && functions.size() > 0) {
                    for (Class<?> function : functions.keySet()) {
                        try {
                            Method method = ClassUtils.searchMethod(function, name, parameterTypes, parameterTypes.length == 1);
                            if (Object.class.equals(method.getDeclaringClass())) {
                                break;
                            }
                            type = method.getReturnType();
                            if (type == void.class) {
                                throw new ParseException("Can not call void method " + method.getName() + " in class " + function.getName(), node.getOffset());
                            }
                            Class<?>[] pts = method.getParameterTypes();
                            if (parameterTypes.length == 1 && parameterTypes[0].isPrimitive()
                                    && pts[0].isAssignableFrom(ClassUtils.getBoxedClass(parameterTypes[0]))) {
                                parameterCode = ClassUtils.class.getName() + ".boxed(" + parameterCode + ")";
                            }
                            if (Modifier.isStatic(method.getModifiers())) {
                                code = function.getName() + "." + method.getName() + "(" + parameterCode + ")";
                            } else {
                                code = "$" + function.getName().replace('.', '_') + "." + method.getName() + "(" + parameterCode + ")";
                            }
                            break;
                        } catch (NoSuchMethodException e) {
                        }
                    }
                }
                if (code == null) {
                    throw new ParseException("No such macro \"" + name + "\" or import method " + ClassUtils.getMethodFullName(name, parameterTypes) + ".", node.getOffset());
                }
            }
        }

        typeStack.push(type);
        codeStack.push(code);
    }

    @Override
    public void visit(BinaryOperator node) throws IOException, ParseException {
        Type rightType = typeStack.pop();
        String rightCode = codeStack.pop();

        Type leftType = typeStack.pop();
        String leftCode = codeStack.pop();

        Class<?> rightClass = (Class<?>) (rightType instanceof ParameterizedType ? ((ParameterizedType) rightType).getRawType() : rightType);
        Class<?> leftClass = (Class<?>) (leftType instanceof ParameterizedType ? ((ParameterizedType) leftType).getRawType() : leftType);

        if (leftClass == null)
            leftClass = Object.class;

        String name = node.getName();
        if ("null".equals(leftCode)) {
            leftCode = "((" + (leftClass == null ? Object.class.getSimpleName() : leftClass.getClass().getCanonicalName()) + ") " + leftCode + ")";
        } else if (node.getLeftParameter() instanceof Operator
                && ((Operator) node.getLeftParameter()).getPriority() < node.getPriority()) {
            leftCode = "(" + leftCode + ")";
        }

        Type type = null;
        String code = null;
        if ("to".equals(name)
                && node.getRightParameter() instanceof Constant
                && rightType == String.class
                && rightCode.length() > 2
                && rightCode.startsWith("\"") && rightCode.endsWith("\"")) {
            code = "((" + rightCode.substring(1, rightCode.length() - 1) + ")" + leftCode + ")";
            type = ClassUtils.forName(importPackages, rightCode.substring(1, rightCode.length() - 1));
        } else if ("class".equals(name)) {
            type = Class.class;
            if (leftClass.isPrimitive()) {
                code = leftClass.getCanonicalName() + ".class";
            } else {
                code = getNotNullCode(node.getLeftParameter(), leftClass, leftCode, type, leftCode + ".getClass()");
            }
        } else if (Map.Entry.class.isAssignableFrom(leftClass)
                && ("key".equals(name) || "value".equals(name))) {
            String var = getGenericVariableName(node.getLeftParameter());
            if (var != null) {
                Class<?> keyType = findGenericTypeByName(var, 0); // Map<K,V>第一个泛型
                Class<?> valueType = findGenericTypeByName(var, 1); // Map<K,V>第二个泛型
                if ("key".equals(name) && keyType != null) {
                    type = keyType;
                    code = getNotNullCode(node.getLeftParameter(), leftClass, leftCode, type, "((" + keyType.getCanonicalName() + ")" + leftCode + ".getKey(" + rightCode + "))");
                } else if ("value".equals(name) && valueType != null) {
                    type = valueType;
                    code = getNotNullCode(node.getLeftParameter(), leftClass, leftCode, type, "((" + valueType.getCanonicalName() + ")" + leftCode + ".getValue(" + rightCode + "))");
                }
            }
        } else if (Map.class.isAssignableFrom(leftClass)
                && "get".equals(name)) {
            String var = getGenericVariableName(node.getLeftParameter());
            if (var != null) {
                Class<?> varType = findGenericTypeByName(var, 1); // Map<K,V>第二个泛型
                if (varType != null) {
                    type = varType;
                    if (rightClass.isPrimitive()) {
                        rightCode = ClassUtils.class.getName() + ".boxed(" + rightCode + ")";
                    }
                    code = getNotNullCode(node.getLeftParameter(), leftClass, leftCode, type, "((" + varType.getCanonicalName() + ")" + leftCode + ".get(" + rightCode + "))");
                }
            }
        } else if (List.class.isAssignableFrom(leftClass)
                && "get".equals(name)
                && (int.class.equals(rightType) || Integer.class.equals(rightType))) {
            String var = getGenericVariableName(node.getLeftParameter());
            if (var != null) {
                Class<?> varType = findGenericTypeByName(var, 0); // List<T>第一个泛型
                if (varType != null) {
                    type = varType;
                    if (!rightClass.isPrimitive()) {
                        rightCode = ClassUtils.class.getName() + ".unboxed(" + rightCode + ")";
                    }
                    code = getNotNullCode(node.getLeftParameter(), leftClass, leftCode, type, "((" + varType.getCanonicalName() + ")" + leftCode + ".get(" + rightCode + "))");
                }
            }
        }
        if (code == null) {
            Class<?>[] rightTypes;
            if (rightType instanceof ParameterizedType) {
                Type raw = ((ParameterizedType) rightType).getRawType();
                if (raw == Object[].class) {
                    Type[] ts = ((ParameterizedType) rightType).getActualTypeArguments();
                    rightTypes = new Class<?>[ts.length];
                    for (int i = 0; i < ts.length; i++) {
                        Type t = ts[i];
                        rightTypes[i] = (Class<?>) (t instanceof ParameterizedType ? ((ParameterizedType) t).getRawType() : t);
                    }
                } else if (raw == void.class) {
                    rightTypes = new Class<?>[0];
                } else {
                    rightTypes = new Class<?>[]{(Class<?>) raw};
                }
            } else if (rightClass == void.class) {
                rightTypes = new Class<?>[0];
            } else {
                rightTypes = new Class<?>[]{rightClass};
            }
            if (Template.class.isAssignableFrom(leftClass)
                    && !hasMethod(Template.class, name, rightTypes)) {
                type = Object.class;
                code = getNotNullCode(node.getLeftParameter(), leftClass, leftCode, type, CompiledVisitor.class.getName() + ".getMacro(" + leftCode + ", \"" + name + "\").evaluate(new Object" + (rightCode.length() == 0 ? "[0]" : "[] { " + rightCode + " }") + ")");
            } else if (Map.class.isAssignableFrom(leftClass)
                    && rightTypes.length == 0
                    && !hasMethod(Map.class, name, rightTypes)) {
                type = Object.class;
                code = getNotNullCode(node.getLeftParameter(), leftClass, leftCode, type, leftCode + ".get(\"" + name + "\")");
                String var = getGenericVariableName(node.getLeftParameter());
                if (var != null) {
                    Class<?> t = findGenericTypeByName(var, 1); // Map<K,V>第二个泛型
                    if (t != null) {
                        type = t;
                        code = getNotNullCode(node.getLeftParameter(), leftClass, leftCode, type, "((" + t.getCanonicalName() + ")" + leftCode + ".get(\"" + name + "\"))");
                    }
                }
            } else if (importGetters != null && importGetters.length > 0
                    && rightTypes.length == 0
                    && !hasMethod(leftClass, name, rightTypes)) {
                for (String getter : importGetters) {
                    if (hasMethod(leftClass, getter, new Class<?>[]{String.class})
                            || hasMethod(leftClass, getter, new Class<?>[]{Object.class})) {
                        type = Object.class;
                        code = getNotNullCode(node.getLeftParameter(), leftClass, leftCode, type, leftCode + "." + getter + "(\"" + name + "\")");
                        break;
                    }
                }
            }
            name = ClassUtils.filterJavaKeyword(name);
            if (functions != null && functions.size() > 0) {
                Class<?>[] allTypes;
                String allCode;
                if (rightTypes == null || rightTypes.length == 0) {
                    allTypes = new Class<?>[]{leftClass};
                    allCode = leftCode;
                } else {
                    allTypes = new Class<?>[rightTypes.length + 1];
                    allTypes[0] = leftClass;
                    System.arraycopy(rightTypes, 0, allTypes, 1, rightTypes.length);
                    allCode = leftCode + ", " + rightCode;
                }
                for (Class<?> function : functions.keySet()) {
                    try {
                        Method method = ClassUtils.searchMethod(function, name, allTypes, allTypes.length == 2);
                        if (!Object.class.equals(method.getDeclaringClass())) {
                            type = method.getReturnType();
                            if (type == void.class) {
                                throw new ParseException("Can not call void method " + method.getName() + " in class " + function.getName(), node.getOffset());
                            }
                            Type grt = method.getGenericReturnType();
                            if (!(grt instanceof Class)) {
                                Class<?>[] pts = method.getParameterTypes();
                                Type[] gpts = method.getGenericParameterTypes();
                                if (pts.length == allTypes.length && pts.length == gpts.length) {
                                    for (int i = 0; i < gpts.length; i++) {
                                        Type pt = pts[i];
                                        Type gpt = gpts[i];
                                        if (pt.equals(type) && gpt.equals(grt)) {
                                            if (i == 0) {
                                                type = leftType;
                                            } else {
                                                type = allTypes[i];
                                            }
                                            break;
                                        }
                                    }
                                }
                            }
                            Class<?>[] pts = method.getParameterTypes();
                            if (allTypes.length == 2) {
                                if (allTypes[1] == null) {
                                    allCode = leftCode + ", " + "((" + (rightClass == null ? Object.class.getSimpleName() : rightClass.getClass().getCanonicalName()) + ") " + rightCode + ")";
                                } else if (allTypes[1].isPrimitive() && pts[1].isAssignableFrom(ClassUtils.getBoxedClass(allTypes[1]))) {
                                    allCode = leftCode + ", " + ClassUtils.class.getName() + ".boxed(" + rightCode + ")";
                                }
                            }

                            if (Modifier.isStatic(method.getModifiers())) {
                                code = function.getName() + "." + method.getName() + "(" + allCode + ")";
                            } else {
                                code = "$" + function.getName().replace('.', '_') + "." + method.getName() + "(" + allCode + ")";
                            }
                            break;
                        }
                    } catch (NoSuchMethodException e) {
                    }
                }
            }
            if (code == null) {
                if (leftClass.isArray() && "length".equals(name)) {
                    type = int.class;
                    code = getNotNullCode(node.getLeftParameter(), leftClass, leftCode, type, leftCode + ".length");
                } else {
                    try {
                        Method method = ClassUtils.searchMethod(leftClass, name, rightTypes);
                        type = method.getReturnType();
                        code = getNotNullCode(node.getLeftParameter(), leftClass, leftCode, type, leftCode + "." + method.getName() + "(" + rightCode + ")");
                        if (type == void.class) {
                            throw new ParseException("Can not call void method " + method.getName() + " in class " + leftClass.getName(), node.getOffset());
                        }
                    } catch (NoSuchMethodException e) {
                        String def = "";
                        if (StringUtils.isNamed(leftCode) && leftClass.equals(defaultVariableType)) {
                            def = "Can not resolve the " + leftCode + " variable type. Please explicit define the variable type #set(Xxx " + leftCode + ") in your template.";
                        }
                        if (rightTypes != null && rightTypes.length > 0) {
                            throw new ParseException(def + " No such method " + ClassUtils.getMethodFullName(name, rightTypes) + " in class "
                                    + leftClass.getName() + ".", node.getOffset());
                        } else { // search property
                            try {
                                String getter = "get" + name.substring(0, 1).toUpperCase()
                                        + name.substring(1);
                                Method method = leftClass.getMethod(getter,
                                        new Class<?>[0]);
                                type = method.getReturnType();
                                code = getNotNullCode(node.getLeftParameter(), leftClass, leftCode, type, leftCode + "." + method.getName() + "()");
                                if (type == void.class) {
                                    throw new ParseException("Can not call void method " + method.getName() + " in class " + leftClass.getName(), node.getOffset());
                                }
                            } catch (NoSuchMethodException e2) {
                                try {
                                    String getter = "is"
                                            + name.substring(0, 1).toUpperCase()
                                            + name.substring(1);
                                    Method method = leftClass.getMethod(getter,
                                            new Class<?>[0]);
                                    type = method.getReturnType();
                                    code = getNotNullCode(node.getLeftParameter(), leftClass, leftCode, type, leftCode + "." + method.getName() + "()");
                                    if (type == void.class) {
                                        throw new ParseException("Can not call void method " + method.getName() + " in class " + leftClass.getName(), node.getOffset());
                                    }
                                } catch (NoSuchMethodException e3) {
                                    try {
                                        Field field = leftClass.getField(name);
                                        type = field.getType();
                                        code = getNotNullCode(node.getLeftParameter(), leftClass, leftCode, type, leftCode + "." + field.getName());
                                    } catch (NoSuchFieldException e4) {
                                        throw new ParseException(
                                                def + " No such property "
                                                        + name
                                                        + " in class "
                                                        + leftClass.getName()
                                                        + ", because no such method get"
                                                        + name.substring(0, 1)
                                                        .toUpperCase()
                                                        + name.substring(1)
                                                        + "() or method is"
                                                        + name.substring(0, 1)
                                                        .toUpperCase()
                                                        + name.substring(1)
                                                        + "() or method " + name
                                                        + "() or filed " + name + ".", node.getOffset());
                                    }
                                }
                            }
                        }
                    }
                }
            }
        }

        typeStack.push(type);
        codeStack.push(code);
    }

    private String getNotNullCode(Node leftParameter, Class<?> leftClass, String leftCode, Type type, String code) throws IOException, ParseException {
        Class<?> clazz = (Class<?>) (type instanceof ParameterizedType ? ((ParameterizedType) type).getRawType() : type);
        return getNotNullCode(leftParameter, leftClass, leftCode, type, code, ClassUtils.getInitCodeWithType(clazz));
    }

    private String getNotNullCode(Node leftParameter, Class<?> leftClass, String leftCode, Type type, String code, String nullCode) throws IOException, ParseException {
        if (leftParameter instanceof Constant
                || (leftClass != null && leftClass.isPrimitive())) {
            return code;
        }
        return "(" + leftCode + " == null ? " + nullCode + " : " + code + ")";
    }

    private boolean hasMethod(Class<?> leftClass, String name, Class<?>[] rightTypes) {
        if (leftClass == null) {
            return false;
        }
        if (leftClass.isArray() && "length".equals(name)) {
            return true;
        }
        try {
            Method method = ClassUtils.searchMethod(leftClass, name, rightTypes, false);
            return method != null;
        } catch (NoSuchMethodException e) {
            if (rightTypes != null && rightTypes.length > 0) {
                return false;
            } else { // search property
                try {
                    String getter = "get" + name.substring(0, 1).toUpperCase()
                            + name.substring(1);
                    Method method = leftClass.getMethod(getter,
                            new Class<?>[0]);
                    return method != null;
                } catch (NoSuchMethodException e2) {
                    try {
                        String getter = "is"
                                + name.substring(0, 1).toUpperCase()
                                + name.substring(1);
                        Method method = leftClass.getMethod(getter,
                                new Class<?>[0]);
                        return method != null;
                    } catch (NoSuchMethodException e3) {
                        try {
                            Field field = leftClass.getField(name);
                            return field != null;
                        } catch (NoSuchFieldException e4) {
                            return false;
                        }
                    }
                }
            }
        }
    }
=======
	private LinkedStack<Type> typeStack = new LinkedStack<Type>();

	private LinkedStack<String> codeStack = new LinkedStack<String>();

	private Map<String, Class<?>> variableTypes = new HashMap<String, Class<?>>();

	private StringBuilder builder = new StringBuilder();

	private StringBuilder textFields = new StringBuilder();
	
	private String filterKey = null;
	
	private VolatileReference<Filter> filterReference = new VolatileReference<Filter>();
	
	private Set<String> setVariables = new HashSet<String>();

	private Set<String> getVariables = new HashSet<String>();

	private List<String> defVariables = new ArrayList<String>();
	
	private List<Class<?>> defVariableTypes = new ArrayList<Class<?>>();
	
	private Map<String, Class<?>> types = new HashMap<String, Class<?>>();

	private Map<String, Class<?>> returnTypes = new HashMap<String, Class<?>>();
	
	private Map<String, Class<?>> macros = new HashMap<String, Class<?>>();
	
	private Resource resource;

	private Node node;

	private int offset;
	
	private boolean stream;

	private String engineName;

	private String[] forVariable;

	private String[] importGetters;

	private String[] importSizers;

	private String filterVariable;

	private String formatterVariable;

	private String defaultFilterVariable;
	
	private String defaultFormatterVariable;

	private Switcher<Filter> textFilterSwitcher;

	private Switcher<Filter> valueFilterSwitcher;

	private Switcher<Formatter<Object>> formatterSwitcher;

	private Filter templateFilter;

	private Filter textFilter;

	private Map<String, Template> importMacroTemplates = new ConcurrentHashMap<String, Template>();

	private String[] importPackages;

	private Set<String> importPackageSet;

	private Map<String, Class<?>> importTypes;

	private Map<Class<?>, Object> functions = new ConcurrentHashMap<Class<?>, Object>();

	private List<StringSequence> sequences = new CopyOnWriteArrayList<StringSequence>();

	private static final String TEMPLATE_CLASS_PREFIX = CompiledTemplate.class.getPackage().getName() + ".Template_";
	
	private final AtomicInteger seq = new AtomicInteger();

	private boolean sourceInClass;

	private boolean textInClass;
	
	private String outputEncoding;
	
	private Class<?> defaultVariableType;
	
	private Compiler compiler;

	public void setCompiler(Compiler compiler) {
		this.compiler = compiler;
	}

	public void setForVariable(String[] forVariable) {
		this.forVariable = forVariable;
	}

	public void setImportSizers(String[] importSizers) {
		this.importSizers = importSizers;
	}

	public void setTypes(Map<String, Class<?>> types) {
		this.types = types;
	}

	public void setResource(Resource resource) {
		this.resource = resource;
	}

	public void setNode(Node node) {
		this.node = node;
	}

	public void setOffset(int offset) {
		this.offset = offset;
	}

	public void setStream(boolean stream) {
		this.stream = stream;
	}

	public void setEngineName(String engineName) {
		this.engineName = engineName;
	}

	public void setFilterVariable(String filterVariable) {
		this.filterVariable = filterVariable;
	}

	public void setFormatterVariable(String formatterVariable) {
		this.formatterVariable = formatterVariable;
	}

	public void setDefaultFilterVariable(String defaultFilterVariable) {
		this.defaultFilterVariable = defaultFilterVariable;
	}

	public void setDefaultFormatterVariable(String defaultFormatterVariable) {
		this.defaultFormatterVariable = defaultFormatterVariable;
	}

	public void setTextFilterSwitcher(Switcher<Filter> textFilterSwitcher) {
		this.textFilterSwitcher = textFilterSwitcher;
	}

	public void setValueFilterSwitcher(Switcher<Filter> valueFilterSwitcher) {
		this.valueFilterSwitcher = valueFilterSwitcher;
	}

	public void setFormatterSwitcher(Switcher<Formatter<Object>> formatterSwitcher) {
		this.formatterSwitcher = formatterSwitcher;
	}

	public void setTemplateFilter(Filter templateFilter) {
		this.templateFilter = templateFilter;
	}

	public void setTextFilter(Filter textFilter) {
		this.textFilter = textFilter;
		filterReference.set(textFilter);
	}

	public void setImportMacroTemplates(Map<String, Template> importMacroTemplates) {
		this.importMacroTemplates = importMacroTemplates;
	}

	public void setImportPackages(String[] importPackages) {
		this.importPackages = importPackages;
	}

	public void setImportPackageSet(Set<String> importPackageSet) {
		this.importPackageSet = importPackageSet;
	}

	public void setImportTypes(Map<String, Class<?>> importTypes) {
		this.importTypes = importTypes;
	}

	public void setImportMethods(Map<Class<?>, Object> functions) {
		this.functions = functions;
	}

	public void setImportSequences(List<StringSequence> sequences) {
		this.sequences = sequences;
	}

	public void setImportGetters(String[] importGetters) {
		this.importGetters = importGetters;
	}

	public void setSourceInClass(boolean sourceInClass) {
		this.sourceInClass = sourceInClass;
	}

	public void setTextInClass(boolean textInClass) {
		this.textInClass = textInClass;
	}

	public void setOutputEncoding(String outputEncoding) {
		this.outputEncoding = outputEncoding;
	}

	public void setDefaultVariableType(Class<?> defaultVariableType) {
		this.defaultVariableType = defaultVariableType;
	}

	public CompiledVisitor() {
	}

	@Override
	public boolean visit(Statement node) throws IOException, ParseException {
		boolean result = super.visit(node);
		filterKey = node.toString();
		return result;
	}

	@Override
	public void visit(Text node) throws IOException, ParseException {
		String txt = node.getContent();
		Filter filter = filterReference.get();
		if (textFilterSwitcher != null || valueFilterSwitcher != null || formatterSwitcher != null) {
			Set<String> locations = new HashSet<String>();
			List<String> textLocations = textFilterSwitcher == null ? null : textFilterSwitcher.locations();
			if (textLocations != null) {
				locations.addAll(textLocations);
			}
			List<String> valueLocations = valueFilterSwitcher == null ? null : valueFilterSwitcher.locations();
			if (valueLocations != null) {
				locations.addAll(valueLocations);
			}
			List<String> formatterLocations = formatterSwitcher == null ? null : formatterSwitcher.locations();
			if (formatterLocations != null) {
				locations.addAll(formatterLocations);
			}
			if (locations != null && locations.size() > 0) {
				Map<Integer, Set<String>> switchesd = new TreeMap<Integer, Set<String>>();
				for (String location : locations) {
					int i = -1;
					while ((i = txt.indexOf(location, i + 1)) >= 0) {
						Integer key = Integer.valueOf(i);
						Set<String> values = switchesd.get(key);
						if (values == null) {
							values = new HashSet<String>();
							switchesd.put(key, values);
						}
						values.add(location);
					}
				}
				if (switchesd.size() > 0) {
					getVariables.add(filterVariable);
					int begin = 0;
					for (Map.Entry<Integer, Set<String>> entry : switchesd.entrySet()) {
						int end = entry.getKey();
						String part = getTextPart(txt.substring(begin, end), filter, false);
						if (StringUtils.isNotEmpty(part)) {
							builder.append("	$output.write(" + part + ");\n");
						}
						begin = end;
						for (String location : entry.getValue()) {
							if (textLocations != null && textLocations.contains(location)) {
								filter = textFilterSwitcher.switchover(location, textFilter);
								filterReference.set(filter);
							}
							if (valueLocations != null && valueLocations.contains(location)) {
								builder.append("	" + filterVariable + " = switchFilter(\"" + StringUtils.escapeString(location) + "\", " + defaultFilterVariable + ");\n");
							}
							if (formatterLocations != null && formatterLocations.contains(location)) {
								builder.append("	" + formatterVariable + " = switchFormatter(\"" + StringUtils.escapeString(location) + "\", " + defaultFormatterVariable + ");\n");
							}
						}
					}
					if (begin > 0) {
						txt = txt.substring(begin);
					}
				}
			}
		}
		String part = getTextPart(txt, filter, false);
		if (StringUtils.isNotEmpty(part)) {
			builder.append("	$output.write(" + part + ");\n");
		}
	}

	@Override
	public void visit(ValueDirective node) throws IOException, ParseException {
		boolean nofilter = node.isNoFilter();
		String code = popExpressionCode();

        builder.append("    $code = (" + code + ");\n");
        code = "$code";

		Class<?> returnType = popExpressionReturnType();
		Map<String, Class<?>> variableTypes = popExpressionVariableTypes();
		getVariables.addAll(variableTypes.keySet());
		if (Template.class.isAssignableFrom(returnType)) {
//			if (! StringUtils.isNamed(code)) {
//				code = "(" + code + ")";
//			}
			builder.append("	if (");
			builder.append(code);
			builder.append(" != null) (");
			builder.append('(').append(Template.class.getName()).append(')').append(code);
			builder.append(").render($output);\n");
		} else if (nofilter && Resource.class.isAssignableFrom(returnType)) {
//			if (! StringUtils.isNamed(code)) {
//				code = "(" + code + ")";
//			}
			builder.append("	");
			builder.append(IOUtils.class.getName());
			builder.append(".copy(");
            builder.append("((").append(Resource.class.getName()).append(')').append(code).append(')');
			if (stream) {
				builder.append(".openStream()");
			} else {
				builder.append(".openReader()");
			}
			builder.append(", $output);\n");
		} else {
			if (Object.class.equals(returnType)) {
//				if (! StringUtils.isNamed(code)) {
//					code = "(" + code + ")";
//				}
				builder.append("	if (");
				builder.append(code);
				builder.append(" instanceof ");
				builder.append(Template.class.getName());
				builder.append(") {\n	((");
				builder.append(Template.class.getName());
				builder.append(")");
				builder.append(code);
				builder.append(").render($output);\n	}");
				if (nofilter) {
					builder.append(" else if (");
					builder.append(code);
					builder.append(" instanceof ");
					builder.append(Resource.class.getName());
					builder.append(") {\n	");
					builder.append(IOUtils.class.getName());
					builder.append(".copy(((");
					builder.append(Resource.class.getName());
					builder.append(")");
					builder.append(code);
					if (stream) {
						builder.append(").openStream()");
					} else {
						builder.append(").openReader()");
					}
					builder.append(", $output);\n	}");
				} else {
					code = "(" + code + " instanceof " + Resource.class.getName() + " ? "
							+ IOUtils.class.getName() + ".readToString(((" + Resource.class.getName() + ")"
							+ code + ").openReader()) : " + code + ")";
				}
				builder.append(" else {\n");
			} else if (Resource.class.isAssignableFrom(returnType)) {
//				if (! StringUtils.isNamed(code)) {
//					code = "(" + code + ")";
//				}
				code = "(" + IOUtils.class.getName() + ".readToString((" + Resource.class.getName() + ")" + code + "))";
			}
			getVariables.add(formatterVariable);
			String key = getTextPart(node.getExpression().toString(), null, true);
			if (! stream && Object.class.equals(returnType)) {
				String pre = "";
				String var = "$obj" + seq.getAndIncrement();
				pre = "	Object " + var + " = " + code + ";\n";
				String charsCode = "formatter.toChars(" + key + ", (char[]) " + var + ")";
				code = "formatter.toString(" + key + ", " + var + ")";
				if (! nofilter) {
					getVariables.add(filterVariable);
					charsCode = "doFilter(" + filterVariable + ", " + key + ", " + charsCode + ")";
					code = "doFilter(" + filterVariable + ", " + key + ", " + code + ")";
				}
				builder.append(pre);
				builder.append("	if (" + var + " instanceof char[]) $output.write(");
				builder.append(charsCode);
				builder.append("); else $output.write(");
				builder.append(code);
				builder.append(");\n");
			} else {
				if (stream) {
					code = "formatter.toBytes(" + key + ", " + code + ")";
				} else if (char[].class.equals(returnType)) {
					code = "formatter.toChars(" + key + ", " + code + ")";
				} else {
					code = "formatter.toString(" + key + ", " + code + ")";
				}
				if (! nofilter) {
					getVariables.add(filterVariable);
					code = "doFilter(" + filterVariable + ", " + key + ", " + code + ")";
				}
				builder.append("	$output.write(");
				builder.append(code);
				builder.append(");\n");
			}
			if (Object.class.equals(returnType)) {
				builder.append("	}\n");
			}
		}
	}

	@Override
	public void visit(SetDirective node) throws IOException, ParseException {
		Type type = node.getType();
		Class<?> clazz = (Class<?>) (type instanceof ParameterizedType ? ((ParameterizedType) type).getRawType() : type);
		if (node.getExpression() != null) {
			String code = popExpressionCode();
			Class<?> returnType = popExpressionReturnType();
			Map<String, Class<?>> variableTypes = popExpressionVariableTypes();
			if (clazz == null) {
				clazz = returnType;
			}
			appendVar(clazz, node.getName(), code, node.isExport(), node.isHide(), node.getType() != null, node.getOffset());
			getVariables.addAll(variableTypes.keySet());
		} else {
			clazz = checkVar(clazz, node.getName(), node.getOffset());
			types.put(node.getName(), clazz);
			if (type instanceof ParameterizedType) {
				Type[] args = ((ParameterizedType) type).getActualTypeArguments();
				for (int i = 0; i < args.length; i ++) {
					Class<?> arg = (Class<?>) (args[i] instanceof ParameterizedType ? ((ParameterizedType) args[i]).getRawType() : args[i]);
					types.put(node.getName() + ":" + i, arg);
				}
			}
			defVariables.add(node.getName());
			defVariableTypes.add(clazz);
		}
	}

	private Class<?> checkVar(Class<?> clazz, String var, int offset) throws IOException, ParseException {
		Class<?> cls = types.get(var);
		if (cls != null && ! cls.equals(clazz)
				&& ! cls.isAssignableFrom(clazz)
				&& ! clazz.isAssignableFrom(cls)) {
			throw new ParseException("Defined different type variable "
				+ var + ", conflict types: " + cls.getCanonicalName() + ", " + clazz.getCanonicalName() + ".", offset);
		}
		if (cls != null && clazz.isAssignableFrom(cls)) {
			return cls;
		}
		return clazz;
	}

	private void appendVar(Class<?> clazz, String var, String code, boolean parent, boolean hide, boolean def, int offset) throws IOException, ParseException {
		clazz = checkVar(clazz, var, offset);
		String type = clazz.getCanonicalName();
		if (def || types.get(var) == null) {
			types.put(var, clazz);
		}
		setVariables.add(var);
		builder.append("	" + var + " = (" + type + ")(" + code + ");\n");
		String ctx = null;
		if (parent) {
			ctx = "($context.getParent() != null ? $context.getParent() : $context)";
			returnTypes.put(var, clazz);
		} else if (! hide) {
			ctx = "$context";
		}
		if (StringUtils.isNotEmpty(ctx)) {
			builder.append("	" + ctx + ".put(\"");
			builder.append(var);
			builder.append("\", ");
			builder.append(ClassUtils.class.getName() + ".boxed(" + var + ")");
			builder.append(");\n");
		}
	}

	@Override
	public boolean visit(IfDirective node) throws IOException, ParseException {
		String code = popExpressionCode();
		Class<?> returnType = popExpressionReturnType();
		Map<String, Class<?>> variableTypes = popExpressionVariableTypes();
		builder.append("	if(");
		builder.append(StringUtils.getConditionCode(returnType, code, importSizers));
		builder.append(") {\n");
		getVariables.addAll(variableTypes.keySet());
		return true;
	}

	@Override
	public void end(IfDirective node) throws IOException, ParseException {
		builder.append("	}\n");
	}

	@Override
	public boolean visit(ElseDirective node) throws IOException, ParseException {
		if (node.getExpression() == null) {
			builder.append("	else {\n");
		} else {
			String code = popExpressionCode();
			Class<?> returnType = popExpressionReturnType();
			Map<String, Class<?>> variableTypes = popExpressionVariableTypes();builder.append("	else if (");
			builder.append(StringUtils.getConditionCode(returnType, code, importSizers));
			builder.append(") {\n");
			getVariables.addAll(variableTypes.keySet());
		}
		return true;
	}

	@Override
	public void end(ElseDirective node) throws IOException, ParseException {
		builder.append("	}\n");
	}

	@Override
	public boolean visit(ForDirective node) throws IOException, ParseException {
		String var = node.getName();
		Type type  = node.getType();
		Class<?> clazz = (Class<?>) (type instanceof ParameterizedType ? ((ParameterizedType) type).getRawType() : type);
		String code = popExpressionCode();
		Class<?> returnType = popExpressionReturnType();
		Map<String, Class<?>> variableTypes = popExpressionVariableTypes();
		String exprName = getGenericVariableName(node.getExpression());
		if (clazz == null) {
			if (returnType.isArray()) {
				clazz = returnType.getComponentType();
			} else if (Map.class.isAssignableFrom(returnType)) {
				clazz = Map.Entry.class;
			} else if (Collection.class.isAssignableFrom(returnType)) {
				clazz = types.get(exprName + ":0"); // Collection<T>泛型
			}
			if (clazz == null) {
				if (defaultVariableType == null) {
					throw new ParseException("Can not resolve the variable " + node.getName() + " type in the #for directive. Please explicit define the variable type #for(Xxx " + node.getName() + " : " + node.getExpression() + ") in your template.", node.getOffset());
				}
				clazz = defaultVariableType;
			}
		}
		if (Map.class.isAssignableFrom(returnType)) {
			Class<?> keyType = types.get(exprName + ":0");
			if (keyType != null) {
				types.put(var + ":0", keyType);
			}
			Class<?> valueType = types.get(exprName + ":1");
			if (valueType != null) {
				types.put(var + ":1", valueType);
			}
			code = ClassUtils.class.getName() + ".entrySet(" + code + ")";
		}
		int i = seq.incrementAndGet();
		String dataName = "_d_" + i;
		String sizeName = "_s_" + i;
		String name = "_i_" + var;
		builder.append("	" + Object.class.getSimpleName() + " " + dataName + " = " + code + ";\n");
		builder.append("	int " + sizeName + " = " + ClassUtils.class.getName() + ".getSize(" + dataName + ");\n");
		builder.append("	if (" + dataName + " != null && " + sizeName + " != 0) {\n");
		builder.append("	");
		for (String fv : forVariable) {
			builder.append(ClassUtils.filterJavaKeyword(fv));
			builder.append(" = ");
		}
		builder.append("new " + Status.class.getName() + "(" + ClassUtils.filterJavaKeyword(forVariable[0]) + ", " + dataName + ", " + sizeName + ");\n");
		builder.append("	for (" + Iterator.class.getName() + " " + name + " = " + CollectionUtils.class.getName() + ".toIterator(" + dataName + "); " + name + ".hasNext();) {\n");
		String varCode;
		if (clazz.isPrimitive()) {
			varCode = ClassUtils.class.getName() + ".unboxed((" + ClassUtils.getBoxedClass(clazz).getSimpleName() + ")" + name + ".next())";
		} else {
			varCode = name + ".next()";
		}
		appendVar(clazz, var, varCode, false, false, node.getType() != null, node.getOffset());
		getVariables.addAll(variableTypes.keySet());
		for (String fv : forVariable) {
			setVariables.add(fv);
		}
		return true;
	}

	@Override
	public void end(ForDirective node) throws IOException, ParseException {
		builder.append("	" + ClassUtils.filterJavaKeyword(forVariable[0]) + ".increment();\n	}\n	");
		for (String fv : forVariable) {
			builder.append(ClassUtils.filterJavaKeyword(fv));
			builder.append(" = ");
		}
		builder.append(ClassUtils.filterJavaKeyword(forVariable[0]) + ".getParent();\n	}\n");
	}

	@Override
	public void visit(BreakDirective node) throws IOException, ParseException {
		String b = node.getParent() instanceof ForDirective ? "break" : "return";
		if (node.getExpression() == null) {
			if (! (node.getParent() instanceof IfDirective
					|| node.getParent() instanceof ElseDirective)) {
				throw new ParseException("Can not #break without condition. Please use #break(condition) or #if(condition) #break #end.", node.getOffset());
			}
			builder.append("	" + b + ";\n");
		} else {
			String code = popExpressionCode();
			Class<?> returnType = popExpressionReturnType();
			Map<String, Class<?>> variableTypes = popExpressionVariableTypes();
			builder.append("	if(");
			builder.append(StringUtils.getConditionCode(returnType, code, importSizers));
			builder.append(") " + b + ";\n");
			getVariables.addAll(variableTypes.keySet());
		}
	}

	@Override
	public boolean visit(MacroDirective node)  throws IOException, ParseException {
		types.put(node.getName(), Template.class);
		CompiledVisitor visitor = new CompiledVisitor();
		visitor.setResource(resource);
		visitor.setNode(node);
		visitor.setStream(stream);
		visitor.setOffset(offset);
		visitor.setDefaultFilterVariable(defaultFilterVariable);
		visitor.setDefaultFormatterVariable(defaultFormatterVariable);
		visitor.setDefaultVariableType(defaultVariableType);
		visitor.setEngineName(engineName);
		visitor.setFilterVariable(filterVariable);
		visitor.setFormatterSwitcher(formatterSwitcher);
		visitor.setFormatterVariable(formatterVariable);
		visitor.setForVariable(forVariable);
		visitor.setImportMacroTemplates(importMacroTemplates);
		visitor.setImportPackages(importPackages);
		visitor.setImportPackageSet(importPackageSet);
		visitor.setImportSizers(importSizers);
		visitor.setImportGetters(importGetters);
		visitor.setImportTypes(importTypes);
		visitor.setImportMethods(functions);
		visitor.setOutputEncoding(outputEncoding);
		visitor.setSourceInClass(sourceInClass);
		visitor.setTemplateFilter(templateFilter);
		visitor.setTextFilter(textFilter);
		visitor.setTextFilterSwitcher(textFilterSwitcher);
		visitor.setTextInClass(textInClass);
		visitor.setValueFilterSwitcher(valueFilterSwitcher);
		visitor.setCompiler(compiler);
		visitor.init();
		for (Node n : node.getChildren()) {
			n.accept(visitor);
		}
		Class<?> macroType = visitor.compile();
		macros.put(node.getName(), macroType);
		return false;
	}

	public void init() {
		if (types == null) {
			types = new HashMap<String, Class<?>>();
		}
		if (importTypes != null && importTypes.size() > 0) {
			types.putAll(importTypes);
		}
		types.put("this", Template.class);
		types.put("super", Template.class);
		types.put(defaultFilterVariable, Filter.class);
		types.put(filterVariable, Filter.class);
		types.put(defaultFormatterVariable, Formatter.class);
		types.put(formatterVariable, Formatter.class);
		for (String fv : forVariable) {
			types.put(fv, Status.class);
		}
		for (String macro : importMacroTemplates.keySet()) {
			types.put(macro, Template.class);
		}
	}

	public Class<?> compile() throws IOException, ParseException {
		String code = getCode();
		return compiler.compile(code);
	}

	private String getCode() throws IOException, ParseException {
		String name = getTemplateClassName(resource, node, stream);
		String code = builder.toString();
		int i = name.lastIndexOf('.');
		String packageName = i < 0 ? "" : name.substring(0, i);
		String className = i < 0 ? name : name.substring(i + 1);
		StringBuilder imports = new StringBuilder();
		String[] packages = importPackages;
		if (packages != null && packages.length > 0) {
			for (String pkg : packages) {
				imports.append("import ");
				imports.append(pkg);
				imports.append(".*;\n");
			}
		}
		Set<String> defined = new HashSet<String>();
		StringBuilder statusInit = new StringBuilder();
		StringBuilder macroFields = new StringBuilder();
		StringBuilder macroInits = new StringBuilder();
		StringBuilder declare = new StringBuilder();
		if (getVariables.contains("this")) {
			defined.add("this");
			declare.append("	" + Template.class.getName() + " " + ClassUtils.filterJavaKeyword("this") + " = this;\n");
		}
		if (getVariables.contains("super")) {
			defined.add("super");
			declare.append("	" + Template.class.getName() + " " + ClassUtils.filterJavaKeyword("super") + " = ($context.getParent() == null ? null : $context.getParent().getTemplate());\n");
		}
		if (getVariables.contains(filterVariable)) {
			defined.add(filterVariable);
			defined.add(defaultFilterVariable);
			declare.append("	" + Filter.class.getName() + " " + defaultFilterVariable + " = getFilter($context, \"" + filterVariable + "\");\n");
			declare.append("	" + Filter.class.getName() + " " + filterVariable + " = " + defaultFilterVariable + ";\n");
		}
		if (getVariables.contains(formatterVariable)) {
			defined.add(formatterVariable);
			defined.add(defaultFormatterVariable);
			declare.append("	" + MultiFormatter.class.getName() + " " + defaultFormatterVariable + " = getFormatter($context, \"" + formatterVariable + "\");\n");
			declare.append("	" + MultiFormatter.class.getName() + " " + formatterVariable + " = " + defaultFormatterVariable + ";\n");
		}
		for (String var : defVariables) {
			if (getVariables.contains(var) && ! defined.contains(var)) {
				Class<?> type = types.get(var);
				if (type == null) {
					type = defaultVariableType;
				}
				defined.add(var);
				declare.append(getTypeCode(type, var));
			}
		}
		Set<String> macroKeySet = macros.keySet();
		for (String macro : macroKeySet) {
			types.put(macro, Template.class);
			if (getVariables.contains(macro) && ! defined.contains(macro)) {
				defined.add(macro);
				macroFields.append("private final " + Template.class.getName() + " " + macro + ";\n");
				macroInits.append("	" + macro + " = getMacros().get(\"" + macro + "\");\n");
				declare.append("	" + Template.class.getName() + " " + macro + " = getMacro($context, \"" + macro + "\", this." + macro + ");\n");
			}
		}
		if (importTypes != null && importTypes.size() > 0) {
			for (Map.Entry<String, Class<?>> entry : importTypes.entrySet()) {
				String var = entry.getKey();
				if (getVariables.contains(var)  && ! defined.contains(var)) {
					defined.add(var);
					declare.append(getTypeCode(entry.getValue(), var));
				}
			}
		}
		for (String macro : importMacroTemplates.keySet()) {
			if (getVariables.contains(macro) && ! defined.contains(macro)) {
				defined.add(macro);
				macroFields.append("private final " + Template.class.getName() + " " + macro + ";\n");
				macroInits.append("	" + macro + " = getImportMacros().get(\"" + macro + "\");\n");
				declare.append("	" + Template.class.getName() + " " + macro + " = getMacro($context, \"" + macro + "\", this." + macro + ");\n");
			}
		}
		for (String var : setVariables) {
			if (! defined.contains(var)) {
				defined.add(var);
				Class<?> type = types.get(var);
				String typeName = getTypeName(type);
				declare.append("	" + typeName + " " + ClassUtils.filterJavaKeyword(var) + " = " + ClassUtils.getInitCode(type) + ";\n");
			}
		}
		for (String var : getVariables) {
			if (! defined.contains(var)) {
				Class<?> type = types.get(var);
				if (type == null) {
					type = defaultVariableType;
				}
				defined.add(var);
				declare.append(getTypeCode(type, var));
				defVariables.add(var);
				defVariableTypes.add(type);
			}
		}
        declare.append("	Object $code = null;\n");

		StringBuilder funtionFileds = new StringBuilder();
		StringBuilder functionInits = new StringBuilder();
		for (Map.Entry<Class<?>, Object> function : functions.entrySet()) {
			Class<?> functionType = function.getKey();
			if (function.getValue() instanceof Class) {
				continue;
			}
			String pkgName = functionType.getPackage() == null ? null : functionType.getPackage().getName();
			String typeName;
			if (pkgName != null && ("java.lang".equals(pkgName) 
					|| (importPackageSet != null && importPackageSet.contains(pkgName)))) {
				typeName = functionType.getSimpleName();
			} else {
				typeName = functionType.getCanonicalName();
			}
			funtionFileds.append("private final ");
			funtionFileds.append(typeName);
			funtionFileds.append(" $");
			funtionFileds.append(functionType.getName().replace('.','_'));
			funtionFileds.append(";\n");
			
			functionInits.append("	this.$");
			functionInits.append(functionType.getName().replace('.','_'));
			functionInits.append(" = (");
			functionInits.append(typeName);
			functionInits.append(") functions.get(");
			functionInits.append(typeName);
			functionInits.append(".class);\n");
		}
		
		String methodCode = statusInit.toString() + declare + code;
		textFields.append("private static final " + Map.class.getName() + " $VARS = " + toTypeCode(defVariables, defVariableTypes) + ";\n");
		
		String templateName = resource.getName();
		Node macro = node;
		while (macro instanceof MacroDirective) {
			templateName += "#" + ((MacroDirective) macro).getName();
			macro = ((MacroDirective) macro).getParent();
		}
		
		String sorceCode = "package " + packageName + ";\n" 
				+ "\n"
				+ imports.toString()
				+ "\n"
				+ "public final class " + className + " extends " + (stream ? OutputStreamTemplate.class.getName() : WriterTemplate.class.getName()) + " {\n" 
				+ "\n"
				+ textFields
				+ "\n"
				+ funtionFileds
				+ "\n"
				+ macroFields
				+ "\n"
				+ "public " + className + "("
				+ Engine.class.getName() + " engine, " 
				+ Interceptor.class.getName() + " interceptor, " 
				+ Compiler.class.getName() + " compiler, " 
				+ Switcher.class.getName() + " filterSwitcher, " 
				+ Switcher.class.getName() + " formatterSwitcher, " 
				+ Filter.class.getName() + " filter, "
				+ Formatter.class.getName() + " formatter, "
				+ Converter.class.getName() + " mapConverter, "
				+ Converter.class.getName() + " outConverter, "
				+ Map.class.getName() + " functions, " 
				+ Map.class.getName() + " importMacros, " 
				+ Resource.class.getName() + " resource, " 
				+ Template.class.getName() + " parent, " 
				+ Node.class.getName() + " root) {\n" 
				+ "	super(engine, interceptor, compiler, filterSwitcher, formatterSwitcher, filter, formatter, mapConverter, outConverter, functions, importMacros, resource, parent, root);\n"
				+ functionInits
				+ macroInits
				+ "}\n"
				+ "\n"
				+ "protected void doRender" 
				+ (stream ? "Stream" : "Writer")
				+ "(" + Context.class.getName() + " $context, " 
				+ (stream ? OutputStream.class.getName() : Writer.class.getName())
				+ " $output) throws " + Exception.class.getName() + " {\n" 
				+ methodCode
				+ "}\n"
				+ "\n"
				+ "public " + String.class.getSimpleName() + " getName() {\n"
				+ "	return \"" + templateName + "\";\n"
				+ "}\n"
				+ "\n"
				+ "public " + Map.class.getName() + " getVariables() {\n"
				+ "	return $VARS;\n"
				+ "}\n"
				+ "\n"
				+ "protected " + Map.class.getName() + " getMacroTypes() {\n"
				+ "	return " + toTypeCode(macros) + ";\n"
				+ "}\n"
				+ "\n"
				+ "public boolean isMacro() {\n"
				+ "	return " + (node instanceof MacroDirective) + ";\n"
				+ "}\n"
				+ "\n"
				+ "public int getOffset() {\n"
				+ "	return " + offset + ";\n"
				+ "}\n"
				+ "\n"
				+ "}\n";
		return sorceCode;
	}

	private String getTypeName(Class<?> type) {
		return type.getCanonicalName();
	}

	private String getTypeCode(Class<?> type, String var) {
		String typeName = getTypeName(type);
		if (type.isPrimitive()) {
			return "	" + typeName + " " + ClassUtils.filterJavaKeyword(var) + " = " + ClassUtils.class.getName() + ".unboxed((" + ClassUtils.getBoxedClass(type).getSimpleName() + ") $context.get(\"" + var + "\"));\n";
		} else {
			return "	" + typeName + " " + ClassUtils.filterJavaKeyword(var) + " = (" + typeName + ") $context.get(\"" + var + "\");\n";
		}
	}
	
	private String toTypeCode(Map<String, Class<?>> types) {
		StringBuilder keyBuf = new StringBuilder();
		StringBuilder valueBuf = new StringBuilder();
		if (types == null || types.size() == 0) {
			keyBuf.append("new String[0]");
			valueBuf.append("new Class[0]");
		} else {
			keyBuf.append("new String[] {");
			valueBuf.append("new Class[] {");
			boolean first = true;
			for (Map.Entry<String, Class<?>> entry : types.entrySet()) {
				if (first) {
					first = false;
				} else {
					keyBuf.append(", ");
					valueBuf.append(", ");
				}
				keyBuf.append("\"");
				keyBuf.append(StringUtils.escapeString(entry.getKey()));
				keyBuf.append("\"");
				
				valueBuf.append(entry.getValue().getCanonicalName());
				valueBuf.append(".class");;
			}
			keyBuf.append("}");
			valueBuf.append("}");
		}
		StringBuilder buf = new StringBuilder();
		buf.append("new ");
		buf.append(OrderedMap.class.getName());
		buf.append("(");
		buf.append(keyBuf);
		buf.append(", ");
		buf.append(valueBuf);
		buf.append(")");
		return buf.toString();
	}
	
	private String toTypeCode(List<String> names, List<Class<?>> types) {
		StringBuilder buf = new StringBuilder();
		buf.append("new ");
		buf.append(OrderedMap.class.getName());
		buf.append("(");
		if (names == null || names.size() == 0) {
			buf.append("new String[0]");
		} else {
			buf.append("new String[] {");
			boolean first = true;
			for (String str : names) {
				if (first) {
					first = false;
				} else {
					buf.append(", ");
				}
				buf.append("\"");
				buf.append(StringUtils.escapeString(str));
				buf.append("\"");
			}
			buf.append("}");
		}
		buf.append(", ");
		if (names == null || names.size() == 0) {
			buf.append("new Class[0]");
		} else {
			buf.append("new Class[] {");
			boolean first = true;
			for (Class<?> cls : types) {
				if (first) {
					first = false;
				} else {
					buf.append(", ");
				}
				buf.append(cls.getCanonicalName());
				buf.append(".class");
			}
			buf.append("}");
		}
		buf.append(")");
		return buf.toString();
	}

	private static final Charset UTF8_CS = Charset.forName("UTF-8");

	private String getTemplateClassName(Resource resource, Node node, boolean stream) {
		String name = resource.getName();
		String encoding = resource.getEncoding();
		Locale locale = resource.getLocale();
		long lastModified = resource.getLastModified();
		StringBuilder buf = new StringBuilder(name.length() + 40);
		buf.append(name);
		Node macro = node;
		while (macro instanceof MacroDirective) {
			buf.append("_");
			buf.append(((MacroDirective) macro).getName());
			macro = ((MacroDirective) macro).getParent();
		}
		if (StringUtils.isNotEmpty(engineName)) {
			buf.append("_");
			buf.append(engineName);
		}
		if (StringUtils.isNotEmpty(encoding)
			&& UTF8_CS.compareTo(Charset.forName(encoding)) != 0) {
			buf.append("_");
			buf.append(encoding);
		}
		if (locale != null) {
			buf.append("_");
			buf.append(locale);
		}
		buf.append(stream ? "_s" : "_w");
		// Append lastModified as suffix of class name
		// It fill be used in JdkCompiler
		buf.append("_ts");
		buf.append(lastModified > 0 ? lastModified : 0);
		return TEMPLATE_CLASS_PREFIX + StringUtils.getVaildName(buf.toString());
	}
	
	private String getTextPart(String txt, Filter filter, boolean string) {
		if (StringUtils.isNotEmpty(txt)) {
			if (filter != null) {
				txt = filter.filter(filterKey, txt);
			}
			String var = "$TXT" + seq.incrementAndGet();
			if (string) {
				if (textInClass) {
					textFields.append("private static final String " + var + " = \"" + StringUtils.escapeString(txt) + "\";\n");
				} else {
					String txtId = StringCache.put(txt);
					textFields.append("private static final String " + var + " = " + StringCache.class.getName() +  ".getAndRemove(\"" + txtId + "\");\n");
				}
			} else if (stream) {
				if (textInClass) {
					textFields.append("private static final byte[] " + var + " = new byte[] {" + StringUtils.toByteString(StringUtils.toBytes(txt, outputEncoding)) + "};\n");
				} else {
					String txtId = ByteCache.put(StringUtils.toBytes(txt, outputEncoding));
					textFields.append("private static final byte[] " + var + " = " + ByteCache.class.getName() +  ".getAndRemove(\"" + txtId + "\");\n");
				}
			} else {
				if (textInClass) {
					textFields.append("private static final char[] " + var + " = new char[] {" + StringUtils.toCharString(txt.toCharArray()) + "};\n");
				} else {
					String txtId = CharCache.put(txt.toCharArray());
					textFields.append("private static final char[] " + var + " = " + CharCache.class.getName() +  ".getAndRemove(\"" + txtId + "\");\n");
				}
			}
			return var;
		}
		return "";
	}

	private String popExpressionCode() {
		String code = codeStack.pop();
		if (! codeStack.isEmpty()) {
			throw new IllegalStateException("Illegal expression.");
		}
		return code;
	}

	private Class<?> popExpressionReturnType() {
		Type type = typeStack.pop();
		if (! typeStack.isEmpty()) {
			throw new IllegalStateException("Illegal expression.");
		}
		return (Class<?>) (type instanceof ParameterizedType ? ((ParameterizedType)type).getRawType() : type);
	}

	private Map<String, Class<?>> popExpressionVariableTypes() {
		Map<String, Class<?>> types = variableTypes;
		variableTypes = new HashMap<String, Class<?>>();
		return types;
	}

	public void visit(Constant node) throws IOException, ParseException {
		Object value = node.getValue();
		Class<?> type;
		String code;
		if (value == null) {
			type = node.isBoxed() ? void.class : null;
			code = node.isBoxed() ? "" : "null";
		} else if (value.equals(Boolean.TRUE)) {
			type = node.isBoxed() ? Boolean.class : boolean.class;
			code = node.isBoxed() ? "Boolean.TRUE" : "true";
		} else if (value.equals(Boolean.FALSE)) {
			type = node.isBoxed() ? Boolean.class : boolean.class;
			code = node.isBoxed() ? "Boolean.FALSE" : "false";
		} else if (value instanceof String) {
			type = String.class;
			code = "\"" + StringUtils.escapeString((String) value) + "\"";
		} else if (value instanceof Character) {
			type = node.isBoxed() ? Character.class : char.class;
			code = node.isBoxed() ? "Character.valueOf('" + StringUtils.escapeString(String.valueOf(value)) + "')" 
					: "'" + StringUtils.escapeString(String.valueOf(value)) + "'";
		} else if (value instanceof Double) {
			type = node.isBoxed() ? Double.class : double.class;
			code = node.isBoxed() ? "Double.valueOf(" + value + "d)" : value + "d";
		} else if (value instanceof Float) {
			type = node.isBoxed() ? Float.class : float.class;
			code = node.isBoxed() ? "Float.valueOf(" + value + "f)" : value + "f";
		} else if (value instanceof Long) {
			type = node.isBoxed() ? Long.class : long.class;
			code = node.isBoxed() ? "Long.valueOf(" + value + "l)" : value + "l";
		} else if (value instanceof Short) {
			type = node.isBoxed() ? Short.class : short.class;
			code = node.isBoxed() ? "Short.valueOf((short)" + value + ")" : "((short)" + value + ")";
		} else if (value instanceof Byte) {
			type = node.isBoxed() ? Byte.class : byte.class;
			code = node.isBoxed() ? "Byte.valueOf((byte)" + value + ")" : "((byte)" + value + ")";
		} else if (value instanceof Integer) {
			type = node.isBoxed() ? Integer.class : int.class;
			code = node.isBoxed() ? "Integer.valueOf(" + value + ")" : String.valueOf(value);
		} else if (value instanceof Class) {
			type = node.isBoxed() ? ClassUtils.getBoxedClass((Class<?>) value) : (Class<?>) value;
			code = ((Class<?>) value).getCanonicalName();
		} else {
			throw new ParseException("Unsupported constant " + value, node.getOffset());
		}
		typeStack.push(type);
		codeStack.push(code);
	}

	public void visit(Variable node) throws IOException, ParseException {
		String name = node.getName();
		Class<?> type = types.get(name);
		if (type == null) {
			if (defaultVariableType == null) {
				throw new ParseException("Can not resolve the " + node.getName() + " variable type. Please explicit define the variable type #set(Xxx " + node.getName() + ") in your template.", node.getOffset());
			}
			type = defaultVariableType;
		}
		String code = ClassUtils.filterJavaKeyword(name);
		typeStack.push(type);
		codeStack.push(code);
		variableTypes.put(name, type);
	}

	@Override
	public void visit(PositiveOperator node) throws IOException, ParseException {
		Type parameterType = typeStack.pop();
		String parameterCode = codeStack.pop();
		
		Type type = parameterType;
		String code = parameterCode;
		
		typeStack.push(type);
		codeStack.push(code);
	}

	@Override
	public void visit(NegativeOperator node) throws IOException, ParseException {
		Type parameterType = typeStack.pop();
		String parameterCode = codeStack.pop();
		Class<?> parameterClass = (Class<?>) (parameterType instanceof ParameterizedType ? ((ParameterizedType)parameterType).getRawType() : parameterType);
		String name = node.getName();
		
		Type type = parameterClass;
		String code;
		if (node.getParameter() instanceof Operator
				&& ((Operator) node.getParameter()).getPriority() < node.getPriority()) {
			code = name + " (" + parameterCode + ")";
		} else {
			code = name + " " + parameterCode;
		}
		
		typeStack.push(type);
		codeStack.push(code);
	}

	@Override
	public void visit(NotOperator node) throws IOException, ParseException {
		Type parameterType = typeStack.pop();
		String parameterCode = codeStack.pop();
		Class<?> parameterClass = (Class<?>) (parameterType instanceof ParameterizedType ? ((ParameterizedType)parameterType).getRawType() : parameterType);
		
		Type type = boolean.class;
		String code = "! (" + StringUtils.getConditionCode(parameterClass, parameterCode, importSizers) + ")";
		
		typeStack.push(type);
		codeStack.push(code);
	}

	@Override
	public void visit(BitNotOperator node) throws IOException, ParseException {
		Type parameterType = typeStack.pop();
		String parameterCode = codeStack.pop();
		Class<?> parameterClass = (Class<?>) (parameterType instanceof ParameterizedType ? ((ParameterizedType)parameterType).getRawType() : parameterType);
		String name = node.getName();
		
		Type type = parameterClass;
		String code;
		if (node.getParameter() instanceof Operator
				&& ((Operator) node.getParameter()).getPriority() < node.getPriority()) {
			code = name + " (" + parameterCode + ")";
		} else {
			code = name + " " + parameterCode;
		}
		
		typeStack.push(type);
		codeStack.push(code);
	}

	@Override
	public void visit(ListOperator node) throws IOException, ParseException {
		Type parameterType = typeStack.pop();
		String parameterCode = codeStack.pop();
		Class<?> parameterClass = (Class<?>) (parameterType instanceof ParameterizedType ? ((ParameterizedType)parameterType).getRawType() : parameterType);
		
		Type type = null;
		String code = null;
		if (parameterType instanceof ParameterizedType) {
			parameterClass = (Class<?>)((ParameterizedType) parameterType).getActualTypeArguments()[0];
		}
		if (Map.Entry.class.isAssignableFrom(parameterClass)) {
			type = Map.class;
			code = CollectionUtils.class.getName() + ".toMap(new " + Map.Entry.class.getCanonicalName() + "[] {" + parameterCode + "})";
		} else {
			type = Array.newInstance(parameterClass, 0).getClass();
			code = "new " + parameterClass.getCanonicalName() + "[] {" + parameterCode + "}";
		}
		
		typeStack.push(type);
		codeStack.push(code);
	}

	@Override
	public void visit(NewOperator node) throws IOException, ParseException {
		typeStack.pop();
		String parameterCode = codeStack.pop();
		String name = node.getName();
		
		Type type = ClassUtils.forName(importPackages, name);
		String code = "new " + name + "(" + parameterCode + ")";
		
		typeStack.push(type);
		codeStack.push(code);
	}

	@Override
	public void visit(StaticMethodOperator node) throws IOException, ParseException {
		Type parameterType = typeStack.pop();
		String parameterCode = codeStack.pop();
		Class<?> parameterClass = (Class<?>) (parameterType instanceof ParameterizedType ? ((ParameterizedType)parameterType).getRawType() : parameterType);
		String name = node.getName();
		
		Type type = null;
		String code = null;
		Class<?>[] parameterTypes;
		if (parameterType instanceof ParameterizedType) {
			parameterTypes = (Class<?>[]) ((ParameterizedType) parameterType).getActualTypeArguments();
		} else if (parameterClass == void.class) {
			parameterTypes = new Class<?>[0];
		} else {
			parameterTypes = new Class<?>[] { parameterClass };
		}
		Class<?> t = types.get(name);
		if (t != null && Template.class.isAssignableFrom(t)) {
			variableTypes.put(name, Template.class);
			type = Object.class;
			code = "(" + name + " == null ? null : " + name + ".evaluate(new Object" + (parameterCode.length() == 0 ? "[0]" : "[] { " + parameterCode + " }") + "))";
		} else {
			name = ClassUtils.filterJavaKeyword(name);
			type = null;
			code = null;
			if (functions != null && functions.size() > 0) {
				for (Class<?> function : functions.keySet()) {
					try {
						Method method = ClassUtils.searchMethod(function, name, parameterTypes, parameterTypes.length == 1);
						if (Object.class.equals(method.getDeclaringClass())) {
							break;
						}
						type = method.getReturnType();
						if (type == void.class) {
							throw new ParseException("Can not call void method " + method.getName() + " in class " + function.getName(), node.getOffset());
						}
						Class<?>[] pts = method.getParameterTypes();
						if (parameterTypes.length == 1 && parameterTypes[0].isPrimitive() 
								&& pts[0].isAssignableFrom(ClassUtils.getBoxedClass(parameterTypes[0]))) {
							parameterCode = ClassUtils.class.getName() + ".boxed(" + parameterCode + ")";
						}
						if (Modifier.isStatic(method.getModifiers())) {
							code = function.getName() + "." + method.getName() + "(" + parameterCode + ")";
						} else {
							code = "$" + function.getName().replace('.', '_') + "." + method.getName() + "(" + parameterCode + ")";
						}
						break;
					} catch (NoSuchMethodException e) {
					}
				}
			}
			if (code == null) {
				throw new ParseException("No such macro \"" + name + "\" or import method " + ClassUtils.getMethodFullName(name, parameterTypes) + ".", node.getOffset());
			}
		}
		
		typeStack.push(type);
		codeStack.push(code);
	}

	@Override
	public void visit(CastOperator node) throws IOException, ParseException {
		Type parameterType = typeStack.pop();
		String parameterCode = codeStack.pop();
		String name = node.getName();
		
		Type type = ClassUtils.forName(importPackages, name);
		String code = parameterCode;
		if (! type.equals(parameterType)) {
			code = "(" + name + ")(" + parameterCode + ")";
		}
		
		typeStack.push(type);
		codeStack.push(code);
	}

	@Override
	public void visit(AddOperator node) throws IOException, ParseException {
		Type rightType = typeStack.pop();
		String rightCode = codeStack.pop();

		Type leftType = typeStack.pop();
		String leftCode = codeStack.pop();

		Class<?> rightClass = (Class<?>) (rightType instanceof ParameterizedType ? ((ParameterizedType)rightType).getRawType() : rightType);
		Class<?> leftClass = (Class<?>) (leftType instanceof ParameterizedType ? ((ParameterizedType)leftType).getRawType() : leftType);
		
		String name = node.getName();
		if (node.getLeftParameter() instanceof Operator
				&& ((Operator) node.getLeftParameter()).getPriority() < node.getPriority()) {
			leftCode = "(" + leftCode + ")";
		}
		
		Type type = null;
		String code = null;
		boolean nullable = true;
		if ((Collection.class.isAssignableFrom(leftClass) || leftClass.isArray()) 
						&& (Collection.class.isAssignableFrom(rightClass) || rightClass.isArray())
				|| Map.class.isAssignableFrom(leftClass) && Map.class.isAssignableFrom(rightClass)) {
			code = CollectionUtils.class.getName() + ".merge(" + leftCode+ ", " + rightCode + ")";
			type = leftType;
			nullable = false;
		} else if (rightClass.isPrimitive() && rightType != boolean.class) {
			type = rightClass;
			nullable = false;
		} else if (leftClass.isPrimitive() && leftClass != boolean.class) {
			type = leftClass;
			nullable = false;
		} else {
			type = String.class;
		}
		if (type != String.class) {
			Class<?> clazz = (Class<?>) (type instanceof ParameterizedType ? ((ParameterizedType)type).getRawType() : type);
			String typeName = clazz.getCanonicalName();
			typeName = typeName.substring(0, 1).toUpperCase() + typeName.substring(1);
			if (! (leftClass.isPrimitive() && leftClass != boolean.class)) {
				leftCode = ClassUtils.class.getName() + ".to" + typeName + "(" + leftCode + ")";
				nullable = false;
			}
			if (! (rightClass.isPrimitive() && leftClass != boolean.class)) {
				rightCode = ClassUtils.class.getName() + ".to" + typeName + "(" + rightCode + ")";
				nullable = false;
			}
		}
		if (node.getRightParameter() instanceof Operator
				&& ((Operator) node.getRightParameter()).getPriority() < node.getPriority()) {
			rightCode = "(" + rightCode + ")";
		}
		if (code == null) {
			if (nullable && type == String.class && ! leftClass.isPrimitive() && ! rightClass.isPrimitive()) {
				code = StringUtils.class.getName() + ".concat(" + leftCode + ", " + rightCode + ")";
			} else {
				code = leftCode + " " + name + " " + rightCode;
			}
		}
		
		typeStack.push(type);
		codeStack.push(code);
	}

	@Override
	public void visit(SubOperator node) throws IOException, ParseException {
		Type rightType = typeStack.pop();
		String rightCode = codeStack.pop();

		Type leftType = typeStack.pop();
		String leftCode = codeStack.pop();

		Class<?> rightClass = (Class<?>) (rightType instanceof ParameterizedType ? ((ParameterizedType)rightType).getRawType() : rightType);
		Class<?> leftClass = (Class<?>) (leftType instanceof ParameterizedType ? ((ParameterizedType)leftType).getRawType() : leftType);
		
		String name = node.getName();
		if (node.getLeftParameter() instanceof Operator
				&& ((Operator) node.getLeftParameter()).getPriority() < node.getPriority()) {
			leftCode = "(" + leftCode + ")";
		}
		
		Type type;
		if (rightClass.isPrimitive() && rightType != boolean.class) {
			type = rightClass;
		} else if (leftClass.isPrimitive() && leftClass != boolean.class) {
			type = leftClass;
		} else {
			type = int.class;
		}
		
		Class<?> clazz = (Class<?>) type;
		String typeName = clazz.getCanonicalName();
		typeName = typeName.substring(0, 1).toUpperCase() + typeName.substring(1);
		if (! (leftClass.isPrimitive() && leftClass != boolean.class)) {
			leftCode = ClassUtils.class.getName() + ".to" + typeName + "(" + leftCode + ")";
		}
		if (! (rightClass.isPrimitive() && leftClass != boolean.class)) {
			rightCode = ClassUtils.class.getName() + ".to" + typeName + "(" + rightCode + ")";
		}
		
		if (node.getRightParameter() instanceof Operator
				&& ((Operator) node.getRightParameter()).getPriority() < node.getPriority()) {
			rightCode = "(" + rightCode + ")";
		}
		
		String code = leftCode + " " + name + " " + rightCode;
		
		typeStack.push(type);
		codeStack.push(code);
	}

	@Override
	public void visit(MulOperator node) throws IOException, ParseException {
		Type rightType = typeStack.pop();
		String rightCode = codeStack.pop();

		Type leftType = typeStack.pop();
		String leftCode = codeStack.pop();

		Class<?> rightClass = (Class<?>) (rightType instanceof ParameterizedType ? ((ParameterizedType)rightType).getRawType() : rightType);
		Class<?> leftClass = (Class<?>) (leftType instanceof ParameterizedType ? ((ParameterizedType)leftType).getRawType() : leftType);
		
		String name = node.getName();
		if (node.getLeftParameter() instanceof Operator
				&& ((Operator) node.getLeftParameter()).getPriority() < node.getPriority()) {
			leftCode = "(" + leftCode + ")";
		}

		Type type;
		if (rightClass.isPrimitive() && rightType != boolean.class) {
			type = rightClass;
		} else if (leftClass.isPrimitive() && leftClass != boolean.class) {
			type = leftClass;
		} else {
			type = int.class;
		}
		
		Class<?> clazz = (Class<?>) type;
		String typeName = clazz.getCanonicalName();
		typeName = typeName.substring(0, 1).toUpperCase() + typeName.substring(1);
		if (! (leftClass.isPrimitive() && leftClass != boolean.class)) {
			leftCode = ClassUtils.class.getName() + ".to" + typeName + "(" + leftCode + ")";
		}
		if (! (rightClass.isPrimitive() && leftClass != boolean.class)) {
			rightCode = ClassUtils.class.getName() + ".to" + typeName + "(" + rightCode + ")";
		}
		
		if (node.getRightParameter() instanceof Operator
				&& ((Operator) node.getRightParameter()).getPriority() < node.getPriority()) {
			rightCode = "(" + rightCode + ")";
		}
		
		String code = leftCode + " " + name + " " + rightCode;
		
		typeStack.push(type);
		codeStack.push(code);
	}

	@Override
	public void visit(DivOperator node) throws IOException, ParseException {
		Type rightType = typeStack.pop();
		String rightCode = codeStack.pop();

		Type leftType = typeStack.pop();
		String leftCode = codeStack.pop();

		Class<?> rightClass = (Class<?>) (rightType instanceof ParameterizedType ? ((ParameterizedType)rightType).getRawType() : rightType);
		Class<?> leftClass = (Class<?>) (leftType instanceof ParameterizedType ? ((ParameterizedType)leftType).getRawType() : leftType);
		
		String name = node.getName();
		if (node.getLeftParameter() instanceof Operator
				&& ((Operator) node.getLeftParameter()).getPriority() < node.getPriority()) {
			leftCode = "(" + leftCode + ")";
		}

		Type type;
		if (rightClass.isPrimitive() && rightType != boolean.class) {
			type = rightClass;
		} else if (leftClass.isPrimitive() && leftClass != boolean.class) {
			type = leftClass;
		} else {
			type = int.class;
		}
		
		Class<?> clazz = (Class<?>) type;
		String typeName = clazz.getCanonicalName();
		typeName = typeName.substring(0, 1).toUpperCase() + typeName.substring(1);
		if (! (leftClass.isPrimitive() && leftClass != boolean.class)) {
			leftCode = ClassUtils.class.getName() + ".to" + typeName + "(" + leftCode + ")";
		}
		if (! (rightClass.isPrimitive() && leftClass != boolean.class)) {
			rightCode = ClassUtils.class.getName() + ".to" + typeName + "(" + rightCode + ")";
		}
		
		if (node.getRightParameter() instanceof Operator
				&& ((Operator) node.getRightParameter()).getPriority() < node.getPriority()) {
			rightCode = "(" + rightCode + ")";
		}
		
		String code = leftCode + " " + name + " " + rightCode;
		
		typeStack.push(type);
		codeStack.push(code);
	}

	@Override
	public void visit(ModOperator node) throws IOException, ParseException {
		Type rightType = typeStack.pop();
		String rightCode = codeStack.pop();

		Type leftType = typeStack.pop();
		String leftCode = codeStack.pop();

		Class<?> rightClass = (Class<?>) (rightType instanceof ParameterizedType ? ((ParameterizedType)rightType).getRawType() : rightType);
		Class<?> leftClass = (Class<?>) (leftType instanceof ParameterizedType ? ((ParameterizedType)leftType).getRawType() : leftType);
		
		String name = node.getName();
		if (node.getLeftParameter() instanceof Operator
				&& ((Operator) node.getLeftParameter()).getPriority() < node.getPriority()) {
			leftCode = "(" + leftCode + ")";
		}

		Type type;
		if (rightClass.isPrimitive() && rightType != boolean.class) {
			type = rightClass;
		} else if (leftClass.isPrimitive() && leftClass != boolean.class) {
			type = leftClass;
		} else {
			type = int.class;
		}
		
		Class<?> clazz = (Class<?>) type;
		String typeName = clazz.getCanonicalName();
		typeName = typeName.substring(0, 1).toUpperCase() + typeName.substring(1);
		if (! (leftClass.isPrimitive() && leftClass != boolean.class)) {
			leftCode = ClassUtils.class.getName() + ".to" + typeName + "(" + leftCode + ")";
		}
		if (! (rightClass.isPrimitive() && leftClass != boolean.class)) {
			rightCode = ClassUtils.class.getName() + ".to" + typeName + "(" + rightCode + ")";
		}
		
		if (node.getRightParameter() instanceof Operator
				&& ((Operator) node.getRightParameter()).getPriority() < node.getPriority()) {
			rightCode = "(" + rightCode + ")";
		}
		
		String code = leftCode + " " + name + " " + rightCode;
		
		typeStack.push(type);
		codeStack.push(code);
	}

	@Override
	public void visit(EqualsOperator node) throws IOException, ParseException {
		Type rightType = typeStack.pop();
		String rightCode = codeStack.pop();

		Type leftType = typeStack.pop();
		String leftCode = codeStack.pop();

		Class<?> rightClass = (Class<?>) (rightType instanceof ParameterizedType ? ((ParameterizedType)rightType).getRawType() : rightType);
		Class<?> leftClass = (Class<?>) (leftType instanceof ParameterizedType ? ((ParameterizedType)leftType).getRawType() : leftType);
		
		if (node.getLeftParameter() instanceof Operator) {
			leftCode = "(" + leftCode + ")";
		}
		
		Type type = boolean.class;
		String code;
		if(! "null".equals(leftCode) && ! "null".equals(rightCode)
				&& (! leftClass.isPrimitive() || ! rightClass.isPrimitive())) {
			if (leftClass.isPrimitive()) {
				leftCode = ClassUtils.class.getName() + ".boxed(" + leftCode + ")";
			} else if (rightClass.isPrimitive()) {
				rightCode = ClassUtils.class.getName() + ".boxed(" + rightCode + ")";
			}
			if (String.class.equals(leftClass) && ! String.class.equals(rightClass)) {
				rightCode = StringUtils.class.getName() + ".toString(" + rightCode + ")";
			} else if (! String.class.equals(leftClass) && String.class.equals(rightClass)) {
				leftCode = StringUtils.class.getName() + ".toString(" + leftCode + ")";
			}
			code = getNotNullCode(node.getLeftParameter(), leftClass, leftCode, type, leftCode + ".equals(" + rightCode + ")", "(" + rightCode + ") == null");
		} else {
			code = leftCode + " == " + rightCode;
		}
		
		typeStack.push(type);
		codeStack.push(code);
	}

	@Override
	public void visit(NotEqualsOperator node) throws IOException, ParseException {
		Type rightType = typeStack.pop();
		String rightCode = codeStack.pop();

		Type leftType = typeStack.pop();
		String leftCode = codeStack.pop();

		Class<?> rightClass = (Class<?>) (rightType instanceof ParameterizedType ? ((ParameterizedType)rightType).getRawType() : rightType);
		Class<?> leftClass = (Class<?>) (leftType instanceof ParameterizedType ? ((ParameterizedType)leftType).getRawType() : leftType);
		
		String name = node.getName();
		if (node.getLeftParameter() instanceof Operator) {
			leftCode = "(" + leftCode + ")";
		}
		
		Type type = boolean.class;
		String code;
		if(! "null".equals(leftCode) && ! "null".equals(rightCode)
				&& (! leftClass.isPrimitive() || ! rightClass.isPrimitive())) {
			if (leftClass.isPrimitive()) {
				leftCode = ClassUtils.class.getName() + ".boxed(" + leftCode + ")";
			} else if (rightClass.isPrimitive()) {
				rightCode = ClassUtils.class.getName() + ".boxed(" + rightCode + ")";
			}
			if (String.class.equals(leftClass) && ! String.class.equals(rightClass)) {
				rightCode = StringUtils.class.getName() + ".toString(" + rightCode + ")";
			} else if (! String.class.equals(leftClass) && String.class.equals(rightClass)) {
				leftCode = StringUtils.class.getName() + ".toString(" + leftCode + ")";
			}
			code = getNotNullCode(node.getLeftParameter(), leftClass, leftCode, type, "(! " + leftCode + ".equals(" + rightCode + "))", "(" + rightCode + ") != null");
		} else {
			code = leftCode + " " + name + " " + rightCode;
		}
		
		typeStack.push(type);
		codeStack.push(code);
	}

	@Override
	public void visit(GreaterOperator node) throws IOException, ParseException {
		typeStack.pop();
		String rightCode = codeStack.pop();

		Type leftType = typeStack.pop();
		String leftCode = codeStack.pop();

		Class<?> leftClass = (Class<?>) (leftType instanceof ParameterizedType ? ((ParameterizedType)leftType).getRawType() : leftType);
		
		String name = node.getName();
		if (node.getLeftParameter() instanceof Operator) {
			leftCode = "(" + leftCode + ")";
		}
		
		Type type = boolean.class;
		String code = null;
		if (leftClass != null && Comparable.class.isAssignableFrom(leftClass)) {
			code = getNotNullCode(node.getLeftParameter(), leftClass, leftCode, type, leftCode + ".compareTo(" + rightCode + ") > 0");
		}
		
		if (node.getRightParameter() instanceof Operator
				&& ((Operator) node.getRightParameter()).getPriority() < node.getPriority()) {
			rightCode = "(" + rightCode + ")";
		}
		
		if (code == null) {
			code = leftCode + " " + name + " " + rightCode;
		}
		
		typeStack.push(type);
		codeStack.push(code);
	}

	@Override
	public void visit(GreaterEqualsOperator node) throws IOException, ParseException {
		typeStack.pop();
		String rightCode = codeStack.pop();

		Type leftType = typeStack.pop();
		String leftCode = codeStack.pop();

		Class<?> leftClass = (Class<?>) (leftType instanceof ParameterizedType ? ((ParameterizedType)leftType).getRawType() : leftType);
		
		String name = node.getName();
		if (node.getLeftParameter() instanceof Operator) {
			leftCode = "(" + leftCode + ")";
		}
		
		Type type = boolean.class;
		String code = null;
		if (leftClass != null && Comparable.class.isAssignableFrom(leftClass)) {
			code = getNotNullCode(node.getLeftParameter(), leftClass, leftCode, type, leftCode + ".compareTo(" + rightCode + ") >= 0");
		}
		
		if (node.getRightParameter() instanceof Operator
				&& ((Operator) node.getRightParameter()).getPriority() < node.getPriority()) {
			rightCode = "(" + rightCode + ")";
		}
		
		if (code == null) {
			code = leftCode + " " + name + " " + rightCode;
		}
		
		typeStack.push(type);
		codeStack.push(code);
	}

	@Override
	public void visit(LessOperator node) throws IOException, ParseException {
		typeStack.pop();
		String rightCode = codeStack.pop();

		Type leftType = typeStack.pop();
		String leftCode = codeStack.pop();

		Class<?> leftClass = (Class<?>) (leftType instanceof ParameterizedType ? ((ParameterizedType)leftType).getRawType() : leftType);
		
		String name = node.getName();
		if (node.getLeftParameter() instanceof Operator) {
			leftCode = "(" + leftCode + ")";
		}
		
		Type type = boolean.class;
		String code = null;
		if (leftClass != null && Comparable.class.isAssignableFrom(leftClass)) {
			code = getNotNullCode(node.getLeftParameter(), leftClass, leftCode, type, leftCode + ".compareTo(" + rightCode + ") < 0");
		}
		
		if (node.getRightParameter() instanceof Operator
				&& ((Operator) node.getRightParameter()).getPriority() < node.getPriority()) {
			rightCode = "(" + rightCode + ")";
		}
		
		if (code == null) {
			code = leftCode + " " + name + " " + rightCode;
		}
		
		typeStack.push(type);
		codeStack.push(code);
	}

	@Override
	public void visit(LessEqualsOperator node) throws IOException, ParseException {
		typeStack.pop();
		String rightCode = codeStack.pop();

		Type leftType = typeStack.pop();
		String leftCode = codeStack.pop();

		Class<?> leftClass = (Class<?>) (leftType instanceof ParameterizedType ? ((ParameterizedType)leftType).getRawType() : leftType);
		
		String name = node.getName();
		if (node.getLeftParameter() instanceof Operator) {
			leftCode = "(" + leftCode + ")";
		}
		
		Type type = boolean.class;
		String code = null;
		if (leftClass != null && Comparable.class.isAssignableFrom(leftClass)) {
			code = getNotNullCode(node.getLeftParameter(), leftClass, leftCode, type, leftCode + ".compareTo(" + rightCode + ") <= 0");
		}
		
		if (node.getRightParameter() instanceof Operator
				&& ((Operator) node.getRightParameter()).getPriority() < node.getPriority()) {
			rightCode = "(" + rightCode + ")";
		}
		
		if (code == null) {
			code = leftCode + " " + name + " " + rightCode;
		}
		
		typeStack.push(type);
		codeStack.push(code);
	}

	@Override
	public void visit(AndOperator node) throws IOException, ParseException {
		Type rightType = typeStack.pop();
		String rightCode = codeStack.pop();

		Type leftType = typeStack.pop();
		String leftCode = codeStack.pop();

		Class<?> rightClass = (Class<?>) (rightType instanceof ParameterizedType ? ((ParameterizedType)rightType).getRawType() : rightType);
		Class<?> leftClass = (Class<?>) (leftType instanceof ParameterizedType ? ((ParameterizedType)leftType).getRawType() : leftType);
		
		String name = node.getName();
		if (node.getLeftParameter() instanceof Operator
				&& ((Operator) node.getLeftParameter()).getPriority() < node.getPriority()) {
			leftCode = "(" + leftCode + ")";
		}
		
		Type type = boolean.class;
		if(! boolean.class.equals(leftClass)) {
			if (node.getRightParameter() instanceof Operator
					&& ((Operator) node.getRightParameter()).getPriority() < node.getPriority()) {
				rightCode = "(" + rightCode + ")";
			}
			leftCode = StringUtils.getConditionCode(leftClass, leftCode, importSizers);
			rightCode = StringUtils.getConditionCode(rightClass, rightCode, importSizers);
		}
		String code = leftCode + " " + name + " " + rightCode;
		
		typeStack.push(type);
		codeStack.push(code);
	}

	@Override
	public void visit(OrOperator node) throws IOException, ParseException {
		typeStack.pop();
		String rightCode = codeStack.pop();

		Type leftType = typeStack.pop();
		String leftCode = codeStack.pop();

		Class<?> leftClass = (Class<?>) (leftType instanceof ParameterizedType ? ((ParameterizedType)leftType).getRawType() : leftType);
		
		String name = node.getName();
		if (node.getLeftParameter() instanceof Operator
				&& ((Operator) node.getLeftParameter()).getPriority() < node.getPriority()) {
			leftCode = "(" + leftCode + ")";
		}
		
		Type type = leftClass;
		String code = null;
		if(! boolean.class.equals(leftClass)) {
			code = "(" + StringUtils.getConditionCode(leftClass, leftCode, importSizers) + " ? (" + leftCode + ") : (" + rightCode + "))";
		} else {
			code = leftCode + " " + name + " " + rightCode;
		}
		
		typeStack.push(type);
		codeStack.push(code);
	}

	@Override
	public void visit(BitAndOperator node) throws IOException, ParseException {
		typeStack.pop();
		String rightCode = codeStack.pop();

		Type leftType = typeStack.pop();
		String leftCode = codeStack.pop();

		String name = node.getName();
		if (node.getLeftParameter() instanceof Operator
				&& ((Operator) node.getLeftParameter()).getPriority() < node.getPriority()) {
			leftCode = "(" + leftCode + ")";
		}

		Type type = leftType;
		String code = leftCode + " " + name + " " + rightCode;
		
		typeStack.push(type);
		codeStack.push(code);
	}

	@Override
	public void visit(BitOrOperator node) throws IOException, ParseException {
		typeStack.pop();
		String rightCode = codeStack.pop();

		Type leftType = typeStack.pop();
		String leftCode = codeStack.pop();

		String name = node.getName();
		if (node.getLeftParameter() instanceof Operator
				&& ((Operator) node.getLeftParameter()).getPriority() < node.getPriority()) {
			leftCode = "(" + leftCode + ")";
		}

		Type type = leftType;
		String code = leftCode + " " + name + " " + rightCode;
		
		typeStack.push(type);
		codeStack.push(code);
	}

	@Override
	public void visit(BitXorOperator node) throws IOException, ParseException {
		typeStack.pop();
		String rightCode = codeStack.pop();

		Type leftType = typeStack.pop();
		String leftCode = codeStack.pop();

		String name = node.getName();
		if (node.getLeftParameter() instanceof Operator
				&& ((Operator) node.getLeftParameter()).getPriority() < node.getPriority()) {
			leftCode = "(" + leftCode + ")";
		}
		
		Type type = leftType;
		String code = leftCode + " " + name + " " + rightCode;
		
		typeStack.push(type);
		codeStack.push(code);
	}

	@Override
	public void visit(RightShiftOperator node) throws IOException, ParseException {
		typeStack.pop();
		String rightCode = codeStack.pop();

		Type leftType = typeStack.pop();
		String leftCode = codeStack.pop();

		String name = node.getName();
		if (node.getLeftParameter() instanceof Operator
				&& ((Operator) node.getLeftParameter()).getPriority() < node.getPriority()) {
			leftCode = "(" + leftCode + ")";
		}

		Type type = leftType;
		String code = leftCode + " " + name + " " + rightCode;
		
		typeStack.push(type);
		codeStack.push(code);
	}

	@Override
	public void visit(LeftShiftOperator node) throws IOException, ParseException {
		typeStack.pop();
		String rightCode = codeStack.pop();

		Type leftType = typeStack.pop();
		String leftCode = codeStack.pop();

		String name = node.getName();
		if (node.getLeftParameter() instanceof Operator
				&& ((Operator) node.getLeftParameter()).getPriority() < node.getPriority()) {
			leftCode = "(" + leftCode + ")";
		}

		Type type = leftType;
		String code = leftCode + " " + name + " " + rightCode;
		
		typeStack.push(type);
		codeStack.push(code);
	}

	@Override
	public void visit(UnsignShiftOperator node) throws IOException, ParseException {
		typeStack.pop();
		String rightCode = codeStack.pop();

		Type leftType = typeStack.pop();
		String leftCode = codeStack.pop();

		String name = node.getName();
		if (node.getLeftParameter() instanceof Operator
				&& ((Operator) node.getLeftParameter()).getPriority() < node.getPriority()) {
			leftCode = "(" + leftCode + ")";
		}

		Type type = leftType;
		String code = leftCode + " " + name + " " + rightCode;
		
		typeStack.push(type);
		codeStack.push(code);
	}

	@Override
	public void visit(ArrayOperator node) throws IOException, ParseException {
		Type rightType = typeStack.pop();
		String rightCode = codeStack.pop();

		Type leftType = typeStack.pop();
		String leftCode = codeStack.pop();

		if (node.getLeftParameter() instanceof Operator
				&& ((Operator) node.getLeftParameter()).getPriority() < node.getPriority()) {
			leftCode = "(" + leftCode + ")";
		}
		
		Type type = null;
		String code = null;
		List<Class<?>> ts = new ArrayList<Class<?>>();
		if (leftType instanceof ParameterizedType) {
			for (Type t : ((ParameterizedType) leftType).getActualTypeArguments()) {
				ts.add((Class<?>) t);
			}
		} else if (leftType != void.class) {
			ts.add((Class<?>) leftType);
		}
		if (rightType instanceof ParameterizedType) {
			for (Type t : ((ParameterizedType) rightType).getActualTypeArguments()) {
				ts.add((Class<?>) t);
			}
		} else if (rightType != void.class)  {
			ts.add((Class<?>) rightType);
		}
		type = new ParameterizedTypeImpl(Object[].class, ts.toArray(new Class<?>[ts.size()]));
		code = leftCode + ", " + rightCode;
		
		typeStack.push(type);
		codeStack.push(code);
	}

	@Override
	public void visit(ConditionOperator node) throws IOException, ParseException {
		Type rightType = typeStack.pop();
		String rightCode = codeStack.pop();

		Type leftType = typeStack.pop();
		String leftCode = codeStack.pop();

		Class<?> rightClass = (Class<?>) (rightType instanceof ParameterizedType ? ((ParameterizedType)rightType).getRawType() : rightType);
		Class<?> leftClass = (Class<?>) (leftType instanceof ParameterizedType ? ((ParameterizedType)leftType).getRawType() : leftType);
		
		String name = node.getName();
		if (node.getLeftParameter() instanceof Operator
				&& ((Operator) node.getLeftParameter()).getPriority() < node.getPriority()) {
			leftCode = "(" + leftCode + ")";
		}
		
		Type type = rightClass;
		if (node.getRightParameter() instanceof Operator
				&& ((Operator) node.getRightParameter()).getPriority() < node.getPriority()) {
			rightCode = "(" + rightCode + ")";
		}
		leftCode = StringUtils.getConditionCode(leftClass, leftCode, importSizers);
		String code = leftCode + " " + name + " " + rightCode;
		
		typeStack.push(type);
		codeStack.push(code);
	}

	@Override
	public void visit(EntryOperator node) throws IOException, ParseException {
		typeStack.pop();
		String rightCode = codeStack.pop();

		Type leftType = typeStack.pop();
		String leftCode = codeStack.pop();

		String name = node.getName();
		if (node.getLeftParameter() instanceof Operator
				&& ((Operator) node.getLeftParameter()).getPriority() < node.getPriority()) {
			leftCode = "(" + leftCode + ")";
		}
		
		Type type = null;
		String code = null;
		if(! (node.getLeftParameter() instanceof BinaryOperator 
				&& "?".equals(((BinaryOperator)node.getLeftParameter()).getName()))) {
			type = Map.Entry.class;
			code = "new " + MapEntry.class.getName() + "(" + leftCode + ", " + rightCode + ")";
		} else {
			type = leftType;
			code = leftCode + " " + name + " " + rightCode;
		}
		
		typeStack.push(type);
		codeStack.push(code);
	}

	@Override
	public void visit(InstanceofOperator node) throws IOException, ParseException {
		typeStack.pop();
		String rightCode = codeStack.pop();

		typeStack.pop();
		String leftCode = codeStack.pop();

		String name = node.getName();
		if (node.getLeftParameter() instanceof Operator
				&& ((Operator) node.getLeftParameter()).getPriority() < node.getPriority()) {
			leftCode = "(" + leftCode + ")";
		}

		Type type = boolean.class;
		String code = leftCode + " " + name + " " + rightCode;
		
		typeStack.push(type);
		codeStack.push(code);
	}

	@Override
	public void visit(IndexOperator node) throws IOException, ParseException {
		Type rightType = typeStack.pop();
		String rightCode = codeStack.pop();

		Type leftType = typeStack.pop();
		String leftCode = codeStack.pop();

		Class<?> leftClass = (Class<?>) (leftType instanceof ParameterizedType ? ((ParameterizedType)leftType).getRawType() : leftType);
		
		if (node.getLeftParameter() instanceof Operator) {
			leftCode = "(" + leftCode + ")";
		}
		
		Type type = null;
		String code = null;
		if (Map.class.isAssignableFrom(leftClass)) {
			String var = getGenericVariableName(node.getLeftParameter());
			if (var != null && types.containsKey(var + ":1")) {
				Class<?> varType = types.get(var + ":1"); // Map<K,V>第二个泛型 
				type = varType;
				code = getNotNullCode(node.getLeftParameter(), leftClass, leftCode, type, "((" + varType.getCanonicalName() + ")" + leftCode + ".get(" + rightCode + "))");
			} else {
				type = Object.class;
				code = getNotNullCode(node.getLeftParameter(), leftClass, leftCode, type, leftCode + ".get(" + rightCode + ")");
			}
		} else if (List.class.isAssignableFrom(leftClass)) {
			if (int[].class == rightType) {
				type = List.class;;
				code = CollectionUtils.class.getName() + ".subList(" + leftCode + ", " + rightCode + ")";
			} else if (rightType instanceof ParameterizedType
					&& ((ParameterizedType) rightType).getActualTypeArguments()[0] == int.class) {
				type = List.class;;
				code = CollectionUtils.class.getName() + ".subList(" + leftCode + ", new int[] {" + rightCode + "})";
			} else if (int.class.equals(rightType)) {
				type = Object.class;
				code = getNotNullCode(node.getLeftParameter(), leftClass, leftCode, type, leftCode + ".get(" + rightCode + ")");
				if (node.getLeftParameter() instanceof Variable) {
					String var = ((Variable)node.getLeftParameter()).getName();
					Class<?> varType = types.get(var + ":0"); // List<T>第一个泛型
					if (varType != null) {
						type = varType;
						code = getNotNullCode(node.getLeftParameter(), leftClass, leftCode, type, "((" + varType.getCanonicalName() + ")" + leftCode + ".get(" + rightCode + "))");
					}
				}
			} else {
				throw new ParseException("The \"[]\" index type: " + rightType + " must be int!", node.getOffset());
			}
		} else if (leftClass.isArray()) {
			if (int[].class == rightType) {
				type = leftClass;
				code = CollectionUtils.class.getName() + ".subArray(" + leftCode + ", " + rightCode + ")";
			} else if (rightType instanceof ParameterizedType
					&& ((ParameterizedType) rightType).getActualTypeArguments()[0] == int.class) {
				type = leftClass;
				code = CollectionUtils.class.getName() + ".subArray(" + leftCode + ", new int[] {" + rightCode + "})";
			} else if (int.class.equals(rightType)) {
				type = leftClass.getComponentType();
				code = getNotNullCode(node.getLeftParameter(), leftClass, leftCode, type, leftCode + "[" + rightCode + "]");
			} else {
				throw new ParseException("The \"[]\" index type: " + rightType + " must be int!", node.getOffset());
			}
		} else {
			throw new ParseException("Unsuptorted \"[]\" for non-array type: " + leftClass, node.getOffset());
		}
		
		typeStack.push(type);
		codeStack.push(code);
	}

	@Override
	public void visit(SequenceOperator node) throws IOException, ParseException {
		typeStack.pop();
		String rightCode = codeStack.pop();

		Type leftType = typeStack.pop();
		String leftCode = codeStack.pop();

		Class<?> leftClass = (Class<?>) (leftType instanceof ParameterizedType ? ((ParameterizedType)leftType).getRawType() : leftType);
		
		if (node.getLeftParameter() instanceof Operator
				&& ((Operator) node.getLeftParameter()).getPriority() < node.getPriority()) {
			leftCode = "(" + leftCode + ")";
		}
		
		Type type = null;
		String code = null;
		if (leftClass == int.class || leftClass == Integer.class 
				|| leftClass == short.class  || leftClass == Short.class
				|| leftClass == long.class || leftClass == Long.class
				|| leftClass == char.class || leftClass == Character.class) {
			type = Array.newInstance(leftClass, 0).getClass();
			code = CollectionUtils.class.getName() + ".createSequence(" + leftCode + ", " + rightCode + ")";
		} else if (leftClass == String.class 
					&& leftCode.length() >= 2 && rightCode.length() >= 2 
					&& (leftCode.startsWith("\"") || leftCode.startsWith("\'"))
					&& (leftCode.endsWith("\"") || leftCode.endsWith("\'"))
					&& (rightCode.startsWith("\"") || rightCode.startsWith("\'"))
					&& (rightCode.endsWith("\"") || rightCode.endsWith("\'"))) {
			type = String[].class;
			StringBuilder buf = new StringBuilder();
			for (String s : getSequence(leftCode.substring(1, leftCode.length() - 1), 
					rightCode.substring(1, rightCode.length() - 1))) {
				if (buf.length() > 0) {
					buf.append(",");
				}
				buf.append("\"");
				buf.append(s);
				buf.append("\"");
			}
			code = "new String[] {" + buf.toString() + "}";
		} else {
			throw new ParseException("The operator \"..\" unsupported parameter type " + leftClass, node.getOffset());
		}
		
		typeStack.push(type);
		codeStack.push(code);
	}

	@Override
	public void visit(MethodOperator node) throws IOException, ParseException {
		Type rightType = typeStack.pop();
		String rightCode = codeStack.pop();
		
		Type leftType = typeStack.pop();
		String leftCode = codeStack.pop();
		
		Class<?> rightClass = (Class<?>) (rightType instanceof ParameterizedType ? ((ParameterizedType)rightType).getRawType() : rightType);
		Class<?> leftClass = (Class<?>) (leftType instanceof ParameterizedType ? ((ParameterizedType)leftType).getRawType() : leftType);
		
		String name = node.getName();
		if (node.getLeftParameter() instanceof Operator
				&& ((Operator) node.getLeftParameter()).getPriority() < node.getPriority()) {
			leftCode = "(" + leftCode + ")";
		}
		
		Type type = null;
		String code = null;
		if ("to".equals(name) 
				&& node.getRightParameter() instanceof Constant
				&& rightType == String.class
				&& rightCode.length() > 2
				&& rightCode.startsWith("\"") && rightCode.endsWith("\"")) {
			code = "((" + rightCode.substring(1, rightCode.length() - 1) + ")" + leftCode + ")";
			type = ClassUtils.forName(importPackages, rightCode.substring(1, rightCode.length() - 1));
		} else if ("class".equals(name)) {
			type = Class.class;
			if (leftClass.isPrimitive()) {
				code = leftClass.getCanonicalName() + ".class";
			} else {
				code = getNotNullCode(node.getLeftParameter(), leftClass, leftCode, type, leftCode + ".getClass()");
			}
		} else if (Map.Entry.class.isAssignableFrom(leftClass)
				&& ("key".equals(name) || "value".equals(name))) {
			String var = getGenericVariableName(node.getLeftParameter());
			if (var != null) {
				Class<?> keyType = types.get(var + ":0"); // Map<K,V>第一个泛型
				Class<?> valueType = types.get(var + ":1"); // Map<K,V>第二个泛型
				if ("key".equals(name) && keyType != null) {
					type = keyType;
					code = getNotNullCode(node.getLeftParameter(), leftClass, leftCode, type, "((" + keyType.getCanonicalName() + ")" + leftCode + ".getKey(" + rightCode + "))");
				} else if ("value".equals(name) && valueType != null) {
					type = valueType;
					code = getNotNullCode(node.getLeftParameter(), leftClass, leftCode, type, "((" + valueType.getCanonicalName() + ")" + leftCode + ".getValue(" + rightCode + "))");
				}
			}
		} else if (Map.class.isAssignableFrom(leftClass)
				&& "get".equals(name)) {
			String var = getGenericVariableName(node.getLeftParameter());
			if (var != null) {
				Class<?> varType = types.get(var + ":1"); // Map<K,V>第二个泛型 
				if (varType != null) {
					type = varType;
					if (rightClass.isPrimitive()) {
						rightCode = ClassUtils.class.getName() + ".boxed(" + rightCode + ")";
					}
					code = getNotNullCode(node.getLeftParameter(), leftClass, leftCode, type, "((" + varType.getCanonicalName() + ")" + leftCode + ".get(" + rightCode + "))");
				}
			}
		} else if (List.class.isAssignableFrom(leftClass)
				&& "get".equals(name)
				&& (int.class.equals(rightType) || Integer.class.equals(rightType))) {
			String var = getGenericVariableName(node.getLeftParameter());
			if (var != null) {
				Class<?> varType = types.get(var + ":0"); // List<T>第一个泛型
				if (varType != null) {
					type = varType;
					if (! rightClass.isPrimitive()) {
						rightCode = ClassUtils.class.getName() + ".unboxed(" + rightCode + ")";
					}
					code = getNotNullCode(node.getLeftParameter(), leftClass, leftCode, type, "((" + varType.getCanonicalName() + ")" + leftCode + ".get(" + rightCode + "))");
				}
			}
		}
		if (code == null) {
			Class<?>[] rightTypes;
			if (rightType instanceof ParameterizedType) {
				rightTypes = (Class<?>[]) ((ParameterizedType) rightType).getActualTypeArguments();
			} else if (rightClass == void.class) {
				rightTypes = new Class<?>[0];
			} else {
				rightTypes = new Class<?>[] { rightClass };
			}
			if (Template.class.isAssignableFrom(leftClass)
					&& ! hasMethod(Template.class, name, rightTypes)) {
				type = Object.class;
				code = getNotNullCode(node.getLeftParameter(), leftClass, leftCode, type, CompiledVisitor.class.getName() + ".getMacro(" + leftCode + ", \"" + name + "\").evaluate(new Object" + (rightCode.length() == 0 ? "[0]" : "[] { " + rightCode + " }") + ")");
			} else if (Map.class.isAssignableFrom(leftClass)
					&& rightTypes.length == 0
					&& ! hasMethod(Map.class, name, rightTypes)) {
				type = Object.class;
				code = getNotNullCode(node.getLeftParameter(), leftClass, leftCode, type, leftCode + ".get(\"" + name + "\")");
				String var = getGenericVariableName(node.getLeftParameter());
				if (var != null) {
					Class<?> t = types.get(var + ":1"); // Map<K,V>第二个泛型 
					if (t != null) {
						type = t;
						code = getNotNullCode(node.getLeftParameter(), leftClass, leftCode, type, "((" + t.getCanonicalName() + ")" + leftCode + ".get(\"" + name + "\"))");
					}
				}
			} else if (importGetters != null && importGetters.length > 0
					&& rightTypes.length == 0 
					&& ! hasMethod(leftClass, name, rightTypes)) {
				for (String getter : importGetters) {
					if (hasMethod(leftClass, getter, new Class<?>[] { String.class })
							|| hasMethod(leftClass, getter, new Class<?>[] { Object.class })) {
						type = Object.class;
						code = getNotNullCode(node.getLeftParameter(), leftClass, leftCode, type, leftCode + "." + getter + "(\"" + name + "\")");
						break;
					}
				}
			}
			name = ClassUtils.filterJavaKeyword(name);
			if (functions != null && functions.size() > 0) {
				Class<?>[] allTypes;
				String allCode;
				if (rightTypes == null || rightTypes.length == 0) {
					allTypes = new Class<?>[] {leftClass};
					allCode = leftCode;
				} else {
					allTypes = new Class<?>[rightTypes.length + 1];
					allTypes[0] = leftClass;
					System.arraycopy(rightTypes, 0, allTypes, 1, rightTypes.length);
					allCode = leftCode + ", " + rightCode;
				}
				for (Class<?> function : functions.keySet()) {
					try {
						Method method = ClassUtils.searchMethod(function, name, allTypes, allTypes.length == 2);
						if (! Object.class.equals(method.getDeclaringClass())) {
							type = method.getReturnType();
							if (type == void.class) {
								throw new ParseException("Can not call void method " + method.getName() + " in class " + function.getName(), node.getOffset());
							}
							Class<?>[] pts = method.getParameterTypes();
							if (allTypes.length == 2 && allTypes[1].isPrimitive() && pts[1].isAssignableFrom(ClassUtils.getBoxedClass(allTypes[1]))) {
								allCode = leftCode + ", " + ClassUtils.class.getName() + ".boxed(" + rightCode + ")";
							}
							if (Modifier.isStatic(method.getModifiers())) {
								code = getNotNullCode(node.getLeftParameter(), leftClass, leftCode, type, function.getName() + "." + method.getName() + "(" + allCode + ")");
							} else {
								code = "$" + function.getName().replace('.', '_') + "." + method.getName() + "(" + allCode + ")";
							}
							break;
						}
					} catch (NoSuchMethodException e) {
					}
				}
			}
			if (code == null) {
				if (leftClass.isArray() && "length".equals(name)) {
					type = int.class;
					code = getNotNullCode(node.getLeftParameter(), leftClass, leftCode, type, leftCode + ".length");
				} else {
					try {
						Method method = ClassUtils.searchMethod(leftClass, name, rightTypes);
						type = method.getReturnType();
						code = getNotNullCode(node.getLeftParameter(), leftClass, leftCode, type, leftCode + "." + method.getName() + "(" + rightCode + ")");
						if (type == void.class) {
							throw new ParseException("Can not call void method " + method.getName() + " in class " + leftClass.getName(), node.getOffset());
						}
					} catch (NoSuchMethodException e) {
						String def = "";
						if (StringUtils.isNamed(leftCode) && leftClass.equals(defaultVariableType)) {
							def = "Can not resolve the " + leftCode + " variable type. Please explicit define the variable type #set(Xxx " + leftCode + ") in your template.";
						}
						if (rightTypes != null && rightTypes.length > 0) {
							throw new ParseException("No such method " + ClassUtils.getMethodFullName(name, rightTypes) + " in class "
									+ leftClass.getName() + "." + def, node.getOffset());
						} else { // search property
							try {
								String getter = "get" + name.substring(0, 1).toUpperCase()
										+ name.substring(1);
								Method method = leftClass.getMethod(getter,
										new Class<?>[0]);
								type = method.getReturnType();
								code = getNotNullCode(node.getLeftParameter(), leftClass, leftCode, type, leftCode + "." + method.getName() + "()");
								if (type == void.class) {
									throw new ParseException("Can not call void method " + method.getName() + " in class " + leftClass.getName(), node.getOffset());
								}
							} catch (NoSuchMethodException e2) {
								try {
									String getter = "is"
											+ name.substring(0, 1).toUpperCase()
											+ name.substring(1);
									Method method = leftClass.getMethod(getter,
											new Class<?>[0]);
									type = method.getReturnType();
									code = getNotNullCode(node.getLeftParameter(), leftClass, leftCode, type, leftCode + "." + method.getName() + "()");
									if (type == void.class) {
										throw new ParseException("Can not call void method " + method.getName() + " in class " + leftClass.getName(), node.getOffset());
									}
								} catch (NoSuchMethodException e3) {
									try {
										Field field = leftClass.getField(name);
										type = field.getType();
										code = getNotNullCode(node.getLeftParameter(), leftClass, leftCode, type, leftCode + "." + field.getName());
									} catch (NoSuchFieldException e4) {
										throw new ParseException(
												"No such property "
														+ name
														+ " in class "
														+ leftClass.getName()
														+ ", because no such method get"
														+ name.substring(0, 1)
																.toUpperCase()
														+ name.substring(1)
														+ "() or method is"
														+ name.substring(0, 1)
																.toUpperCase()
														+ name.substring(1)
														+ "() or method " + name
														+ "() or filed " + name + "." + def, node.getOffset());
									}
								}
							}
						}
					}
				}
			}
		}
		
		typeStack.push(type);
		codeStack.push(code);
	}

	private static String getGenericVariableName(Expression node) {
		if (node instanceof Variable) {
			return ((Variable)node).getName();
		}
		while (node instanceof BinaryOperator) {
			String name = ((BinaryOperator)node).getName();
			if ("+".equals(name) || "||".equals(name)
					 || "&&".equals(name)
					 || ".entrySet".equals(name)) {
				node = ((BinaryOperator)node).getLeftParameter();
				if (node instanceof Variable) {
					return ((Variable)node).getName();
				}
			} else {
				return null;
			}
		}
		return null;
	}

	private List<String> getSequence(String begin, String end) {
		if (sequences != null) {
			for (StringSequence sequence : sequences) {
				if (sequence.containSequence(begin, end)) {
					return sequence.getSequence(begin, end);
				}
			}
		}
		throw new IllegalStateException("No such sequence from \"" + begin + "\" to \"" + end + "\".");
	}
	
	public static Template getMacro(Template template, String name) {
		Template macro = template.getMacros().get(name);
		if (macro == null) {
			throw new IllegalStateException("No such macro " + name + "in template " + template.getName());
		}
		return macro;
	}
	
	private String getNotNullCode(Node leftParameter, Class<?> leftClass, String leftCode, Type type, String code) throws IOException, ParseException {
		Class<?> clazz = (Class<?>) (type instanceof ParameterizedType ? ((ParameterizedType)type).getRawType() : type);
		return getNotNullCode(leftParameter, leftClass, leftCode, type, code, ClassUtils.getInitCodeWithType(clazz));
	}
	
	private String getNotNullCode(Node leftParameter, Class<?> leftClass, String leftCode, Type type, String code, String nullCode) throws IOException, ParseException {
		if (leftParameter instanceof Constant
				|| (leftClass != null && leftClass.isPrimitive())) {
			return code;
		}
		return "(" + leftCode + " == null ? " + nullCode + " : " + code + ")";
	}

	private boolean hasMethod(Class<?> leftClass, String name, Class<?>[] rightTypes) {
		if (leftClass == null) {
			return false;
		}
		if (leftClass.isArray() && "length".equals(name)) {
			return true;
		}
		try {
			Method method = ClassUtils.searchMethod(leftClass, name, rightTypes, false);
			return method != null;
		} catch (NoSuchMethodException e) {
			if (rightTypes != null && rightTypes.length > 0) {
				return false;
			} else { // search property
				try {
					String getter = "get" + name.substring(0, 1).toUpperCase()
							+ name.substring(1);
					Method method = leftClass.getMethod(getter,
							new Class<?>[0]);
					return method != null;
				} catch (NoSuchMethodException e2) {
					try {
						String getter = "is"
								+ name.substring(0, 1).toUpperCase()
								+ name.substring(1);
						Method method = leftClass.getMethod(getter,
								new Class<?>[0]);
						return method != null;
					} catch (NoSuchMethodException e3) {
						try {
							Field field = leftClass.getField(name);
							return field != null;
						} catch (NoSuchFieldException e4) {
							return false;
						}
					}
				}
			}
		}
	}
>>>>>>> 724a4d69

}<|MERGE_RESOLUTION|>--- conflicted
+++ resolved
@@ -21,9 +21,6 @@
 import httl.spi.*;
 import httl.spi.Formatter;
 import httl.spi.formatters.MultiFormatter;
-<<<<<<< HEAD
-import httl.util.*;
-=======
 import httl.util.ByteCache;
 import httl.util.CharCache;
 import httl.util.ClassUtils;
@@ -38,14 +35,10 @@
 import httl.util.StringSequence;
 import httl.util.StringUtils;
 import httl.util.VolatileReference;
->>>>>>> 724a4d69
 
 import java.io.IOException;
 import java.io.OutputStream;
 import java.io.Writer;
-<<<<<<< HEAD
-import java.lang.reflect.*;
-=======
 import java.lang.reflect.Array;
 import java.lang.reflect.Field;
 import java.lang.reflect.Method;
@@ -53,7 +46,6 @@
 import java.lang.reflect.ParameterizedType;
 import java.lang.reflect.Type;
 import java.nio.charset.Charset;
->>>>>>> 724a4d69
 import java.text.ParseException;
 import java.util.*;
 import java.util.concurrent.ConcurrentHashMap;
@@ -66,1517 +58,6 @@
  */
 public class CompiledVisitor extends AstVisitor {
 
-<<<<<<< HEAD
-    private static final String TEMPLATE_CLASS_PREFIX = CompiledTemplate.class.getPackage().getName() + ".Template_";
-    private final VolatileReference<Filter> filterReference = new VolatileReference<Filter>();
-    private final Set<String> setVariables = new HashSet<String>();
-    private final Set<String> getVariables = new HashSet<String>();
-    private final List<String> defVariables = new ArrayList<String>();
-    private final List<Class<?>> defVariableTypes = new ArrayList<Class<?>>();
-    private final Map<String, Type> types = new HashMap<String, Type>();
-    private final Map<String, Class<?>> returnTypes = new HashMap<String, Class<?>>();
-    private final Map<String, Class<?>> macros = new HashMap<String, Class<?>>();
-    private final AtomicInteger seq = new AtomicInteger();
-    private LinkedStack<Type> typeStack = new LinkedStack<Type>();
-    private LinkedStack<String> codeStack = new LinkedStack<String>();
-    private Map<String, Class<?>> variableTypes = new HashMap<String, Class<?>>();
-    private StringBuilder builder = new StringBuilder();
-    private StringBuilder textFields = new StringBuilder();
-    private String filterKey = null;
-    private Map<String, Class<?>> parameterTypes;
-    private Resource resource;
-    private Node node;
-    private int offset;
-    private boolean stream;
-    private String engineName;
-    private String[] forVariable;
-    private String[] importGetters;
-    private String[] importSizers;
-    private String filterVariable;
-    private String formatterVariable;
-    private String defaultFilterVariable;
-    private String defaultFormatterVariable;
-    private Switcher<Filter> textFilterSwitcher;
-    private Switcher<Filter> valueFilterSwitcher;
-    private Switcher<Formatter<Object>> formatterSwitcher;
-    private Filter templateFilter;
-    private Filter textFilter;
-    private Map<String, Template> importMacroTemplates = new ConcurrentHashMap<String, Template>();
-    private String[] importPackages;
-    private Set<String> importPackageSet;
-    private Map<String, Class<?>> importTypes;
-    private Map<Class<?>, Object> functions = new ConcurrentHashMap<Class<?>, Object>();
-    private boolean sourceInClass;
-
-    private boolean textInClass;
-
-    private String outputEncoding;
-
-    private Class<?> defaultVariableType;
-
-    private Compiler compiler;
-
-    public CompiledVisitor() {
-    }
-
-    private static String getGenericVariableName(Expression node) {
-        if (node instanceof Variable) {
-            return ((Variable) node).getName();
-        }
-        while (node instanceof BinaryOperator) {
-            String name = ((BinaryOperator) node).getName();
-            if ("+".equals(name) || "||".equals(name)
-                    || "&&".equals(name)
-                    || ".entrySet".equals(name)) {
-                node = ((BinaryOperator) node).getLeftParameter();
-                if (node instanceof Variable) {
-                    return ((Variable) node).getName();
-                }
-            } else {
-                return null;
-            }
-        }
-        return null;
-    }
-
-    public static Template getMacro(Template template, String name) {
-        Template macro = template.getMacros().get(name);
-        if (macro == null) {
-            throw new IllegalStateException("No such macro " + name + "in template " + template.getName());
-        }
-        return macro;
-    }
-
-    public void setCompiler(Compiler compiler) {
-        this.compiler = compiler;
-    }
-
-    public void setForVariable(String[] forVariable) {
-        this.forVariable = forVariable;
-    }
-
-    public void setImportSizers(String[] importSizers) {
-        this.importSizers = importSizers;
-    }
-
-    public void setTypes(Map<String, Class<?>> types) {
-        this.parameterTypes = types;
-    }
-
-    public void setResource(Resource resource) {
-        this.resource = resource;
-    }
-
-    public void setNode(Node node) {
-        this.node = node;
-    }
-
-    public void setOffset(int offset) {
-        this.offset = offset;
-    }
-
-    public void setStream(boolean stream) {
-        this.stream = stream;
-    }
-
-    public void setEngineName(String engineName) {
-        this.engineName = engineName;
-    }
-
-    public void setFilterVariable(String filterVariable) {
-        this.filterVariable = filterVariable;
-    }
-
-    public void setFormatterVariable(String formatterVariable) {
-        this.formatterVariable = formatterVariable;
-    }
-
-    public void setDefaultFilterVariable(String defaultFilterVariable) {
-        this.defaultFilterVariable = defaultFilterVariable;
-    }
-
-    public void setDefaultFormatterVariable(String defaultFormatterVariable) {
-        this.defaultFormatterVariable = defaultFormatterVariable;
-    }
-
-    public void setTextFilterSwitcher(Switcher<Filter> textFilterSwitcher) {
-        this.textFilterSwitcher = textFilterSwitcher;
-    }
-
-    public void setValueFilterSwitcher(Switcher<Filter> valueFilterSwitcher) {
-        this.valueFilterSwitcher = valueFilterSwitcher;
-    }
-
-    public void setFormatterSwitcher(Switcher<Formatter<Object>> formatterSwitcher) {
-        this.formatterSwitcher = formatterSwitcher;
-    }
-
-    public void setTemplateFilter(Filter templateFilter) {
-        this.templateFilter = templateFilter;
-    }
-
-    public void setTextFilter(Filter textFilter) {
-        this.textFilter = textFilter;
-        filterReference.set(textFilter);
-    }
-
-    public void setImportMacroTemplates(Map<String, Template> importMacroTemplates) {
-        this.importMacroTemplates = importMacroTemplates;
-    }
-
-    public void setImportPackages(String[] importPackages) {
-        this.importPackages = importPackages;
-    }
-
-    public void setImportPackageSet(Set<String> importPackageSet) {
-        this.importPackageSet = importPackageSet;
-    }
-
-    public void setImportTypes(Map<String, Class<?>> importTypes) {
-        this.importTypes = importTypes;
-    }
-
-    public void setImportMethods(Map<Class<?>, Object> functions) {
-        this.functions = functions;
-    }
-
-    public void setImportGetters(String[] importGetters) {
-        this.importGetters = importGetters;
-    }
-
-    public void setSourceInClass(boolean sourceInClass) {
-        this.sourceInClass = sourceInClass;
-    }
-
-    public void setTextInClass(boolean textInClass) {
-        this.textInClass = textInClass;
-    }
-
-    public void setOutputEncoding(String outputEncoding) {
-        this.outputEncoding = outputEncoding;
-    }
-
-    public void setDefaultVariableType(Class<?> defaultVariableType) {
-        this.defaultVariableType = defaultVariableType;
-    }
-
-    @Override
-    public boolean visit(Statement node) throws IOException, ParseException {
-        boolean result = super.visit(node);
-        filterKey = node.toString();
-        return result;
-    }
-
-    @Override
-    public void visit(Text node) throws IOException, ParseException {
-        String txt = node.getContent();
-        Filter filter = filterReference.get();
-        if (textFilterSwitcher != null || valueFilterSwitcher != null || formatterSwitcher != null) {
-            Set<String> locations = new HashSet<String>();
-            List<String> textLocations = textFilterSwitcher == null ? null : textFilterSwitcher.locations();
-            if (textLocations != null) {
-                locations.addAll(textLocations);
-            }
-            List<String> valueLocations = valueFilterSwitcher == null ? null : valueFilterSwitcher.locations();
-            if (valueLocations != null) {
-                locations.addAll(valueLocations);
-            }
-            List<String> formatterLocations = formatterSwitcher == null ? null : formatterSwitcher.locations();
-            if (formatterLocations != null) {
-                locations.addAll(formatterLocations);
-            }
-            if (locations != null && locations.size() > 0) {
-                Map<Integer, Set<String>> switchesd = new TreeMap<Integer, Set<String>>();
-                for (String location : locations) {
-                    int i = -1;
-                    while ((i = txt.indexOf(location, i + 1)) >= 0) {
-                        Integer key = Integer.valueOf(i);
-                        Set<String> values = switchesd.get(key);
-                        if (values == null) {
-                            values = new HashSet<String>();
-                            switchesd.put(key, values);
-                        }
-                        values.add(location);
-                    }
-                }
-                if (switchesd.size() > 0) {
-                    getVariables.add(filterVariable);
-                    int begin = 0;
-                    for (Map.Entry<Integer, Set<String>> entry : switchesd.entrySet()) {
-                        int end = entry.getKey();
-                        String part = getTextPart(txt.substring(begin, end), filter, false);
-                        if (StringUtils.isNotEmpty(part)) {
-                            builder.append("	$output.write(" + part + ");\n");
-                        }
-                        begin = end;
-                        for (String location : entry.getValue()) {
-                            if (textLocations != null && textLocations.contains(location)) {
-                                filter = textFilterSwitcher.switchover(location, textFilter);
-                                filterReference.set(filter);
-                            }
-                            if (valueLocations != null && valueLocations.contains(location)) {
-                                builder.append("	" + filterVariable + " = switchFilter(\"" + StringUtils.escapeString(location) + "\", " + defaultFilterVariable + ");\n");
-                            }
-                            if (formatterLocations != null && formatterLocations.contains(location)) {
-                                builder.append("	" + formatterVariable + " = switchFormatter(\"" + StringUtils.escapeString(location) + "\", " + defaultFormatterVariable + ");\n");
-                            }
-                        }
-                    }
-                    if (begin > 0) {
-                        txt = txt.substring(begin);
-                    }
-                }
-            }
-        }
-        String part = getTextPart(txt, filter, false);
-        if (StringUtils.isNotEmpty(part)) {
-            builder.append("	$output.write(" + part + ");\n");
-        }
-    }
-
-    @Override
-    public void visit(ValueDirective node) throws IOException, ParseException {
-        boolean nofilter = node.isNoFilter();
-        String code = popExpressionCode();
-        Class<?> returnType = popExpressionReturnClass();
-        Map<String, Class<?>> variableTypes = popExpressionVariableTypes();
-        getVariables.addAll(variableTypes.keySet());
-        if (Template.class.isAssignableFrom(returnType)) {
-            if (!StringUtils.isNamed(code)) {
-                code = "(" + code + ")";
-            }
-            builder.append("	if (");
-            builder.append(code);
-            builder.append(" != null) ");
-            builder.append(code);
-            builder.append(".render($output);\n");
-        } else if (nofilter && Resource.class.isAssignableFrom(returnType)) {
-            if (!StringUtils.isNamed(code)) {
-                code = "(" + code + ")";
-            }
-            builder.append("	");
-            builder.append(IOUtils.class.getName());
-            builder.append(".copy(");
-            builder.append(code);
-            if (stream) {
-                builder.append(".openStream()");
-            } else {
-                builder.append(".openReader()");
-            }
-            builder.append(", $output);\n");
-        } else {
-            if (Object.class.equals(returnType)) {
-                if (!StringUtils.isNamed(code)) {
-                    code = "(" + code + ")";
-                }
-                builder.append("	if (");
-                builder.append(code);
-                builder.append(" instanceof ");
-                builder.append(Template.class.getName());
-                builder.append(") {\n	((");
-                builder.append(Template.class.getName());
-                builder.append(")");
-                builder.append(code);
-                builder.append(").render($output);\n	}");
-                if (nofilter) {
-                    builder.append(" else if (");
-                    builder.append(code);
-                    builder.append(" instanceof ");
-                    builder.append(Resource.class.getName());
-                    builder.append(") {\n	");
-                    builder.append(IOUtils.class.getName());
-                    builder.append(".copy(((");
-                    builder.append(Resource.class.getName());
-                    builder.append(")");
-                    builder.append(code);
-                    if (stream) {
-                        builder.append(").openStream()");
-                    } else {
-                        builder.append(").openReader()");
-                    }
-                    builder.append(", $output);\n	}");
-                } else {
-                    code = "(" + code + " instanceof " + Resource.class.getName() + " ? "
-                            + IOUtils.class.getName() + ".readToString(((" + Resource.class.getName() + ")"
-                            + code + ").openReader()) : " + code + ")";
-                }
-                builder.append(" else {\n");
-            } else if (Resource.class.isAssignableFrom(returnType)) {
-                if (!StringUtils.isNamed(code)) {
-                    code = "(" + code + ")";
-                }
-                code = "(" + code + " == null ? null : " + IOUtils.class.getName() + ".readToString(" + code + ".openReader()))";
-            }
-            getVariables.add(formatterVariable);
-            String key = getTextPart(node.getExpression().toString(), null, true);
-            if (!stream && Object.class.equals(returnType)) {
-                String pre = "";
-                String var = "$obj" + seq.getAndIncrement();
-                pre = "	Object " + var + " = " + code + ";\n";
-                String charsCode = "formatter.toChars(" + key + ", (char[]) " + var + ")";
-                code = "formatter.toString(" + key + ", " + var + ")";
-                if (!nofilter) {
-                    getVariables.add(filterVariable);
-                    charsCode = "doFilter(" + filterVariable + ", " + key + ", " + charsCode + ")";
-                    code = "doFilter(" + filterVariable + ", " + key + ", " + code + ")";
-                }
-                builder.append(pre);
-                builder.append("	if (" + var + " instanceof char[]) $output.write(");
-                builder.append(charsCode);
-                builder.append("); else $output.write(");
-                builder.append(code);
-                builder.append(");\n");
-            } else {
-                if (stream) {
-                    code = "formatter.toBytes(" + key + ", " + code + ")";
-                } else if (char[].class.equals(returnType)) {
-                    code = "formatter.toChars(" + key + ", " + code + ")";
-                } else {
-                    code = "formatter.toString(" + key + ", " + code + ")";
-                }
-                if (!nofilter) {
-                    getVariables.add(filterVariable);
-                    code = "doFilter(" + filterVariable + ", " + key + ", " + code + ")";
-                }
-                builder.append("	$output.write(");
-                builder.append(code);
-                builder.append(");\n");
-            }
-            if (Object.class.equals(returnType)) {
-                builder.append("	}\n");
-            }
-        }
-    }
-
-    @Override
-    public void visit(SetDirective node) throws IOException, ParseException {
-        Type type = node.getType();
-        Class<?> clazz = (Class<?>) (type instanceof ParameterizedType ? ((ParameterizedType) type).getRawType() : type);
-        if (node.getExpression() != null) {
-            String code = popExpressionCode();
-            Class<?> returnType = popExpressionReturnClass();
-            Map<String, Class<?>> variableTypes = popExpressionVariableTypes();
-            if (clazz == null) {
-                clazz = returnType;
-            }
-            appendVar(clazz, node.getName(), code, node.isExport(), node.isHide(), node.getType() != null, node.getOffset());
-            getVariables.addAll(variableTypes.keySet());
-        } else {
-            clazz = checkVar(clazz, node.getName(), node.getOffset());
-            types.put(node.getName(), type);
-            defVariables.add(node.getName());
-            defVariableTypes.add(clazz);
-        }
-    }
-
-    private Class<?> checkVar(Class<?> clazz, String var, int offset) throws IOException, ParseException {
-        Type type = types.get(var);
-        Class<?> cls = (Class<?>) (type instanceof ParameterizedType ? ((ParameterizedType) type).getRawType() : type);
-        if (cls != null && !cls.equals(clazz)
-                && !cls.isAssignableFrom(clazz)
-                && !clazz.isAssignableFrom(cls)) {
-            throw new ParseException("Defined different type variable "
-                    + var + ", conflict types: " + cls.getCanonicalName() + ", " + clazz.getCanonicalName() + ".", offset);
-        }
-        if (cls != null && clazz.isAssignableFrom(cls)) {
-            return cls;
-        }
-        return clazz;
-    }
-
-    private void appendVar(Type type, String var, String code, boolean parent, boolean hide, boolean def, int offset) throws IOException, ParseException {
-        Class<?> clazz = (Class<?>) (type instanceof ParameterizedType ? ((ParameterizedType) type).getRawType() : type);
-        clazz = checkVar(clazz, var, offset);
-        String typeName = clazz.getCanonicalName();
-        if (def || types.get(var) == null) {
-            types.put(var, type);
-        }
-        setVariables.add(var);
-        builder.append("	" + var + " = (" + typeName + ")(" + code + ");\n");
-        String ctx = null;
-        if (parent) {
-            ctx = "($context.getParent() != null ? $context.getParent() : $context)";
-            returnTypes.put(var, clazz);
-        } else if (!hide) {
-            ctx = "$context";
-        }
-        if (StringUtils.isNotEmpty(ctx)) {
-            builder.append("	" + ctx + ".put(\"");
-            builder.append(var);
-            builder.append("\", ");
-            builder.append(ClassUtils.class.getName() + ".boxed(" + var + ")");
-            builder.append(");\n");
-        }
-    }
-
-    @Override
-    public boolean visit(IfDirective node) throws IOException, ParseException {
-        String code = popExpressionCode();
-        Class<?> returnType = popExpressionReturnClass();
-        Map<String, Class<?>> variableTypes = popExpressionVariableTypes();
-        builder.append("	if(");
-        builder.append(StringUtils.getConditionCode(returnType, code, importSizers));
-        builder.append(") {\n");
-        getVariables.addAll(variableTypes.keySet());
-        return true;
-    }
-
-    @Override
-    public void end(IfDirective node) throws IOException, ParseException {
-        builder.append("	}\n");
-    }
-
-    @Override
-    public boolean visit(ElseDirective node) throws IOException, ParseException {
-        if (node.getExpression() == null) {
-            builder.append("	else {\n");
-        } else {
-            String code = popExpressionCode();
-            Class<?> returnType = popExpressionReturnClass();
-            Map<String, Class<?>> variableTypes = popExpressionVariableTypes();
-            builder.append("	else if (");
-            builder.append(StringUtils.getConditionCode(returnType, code, importSizers));
-            builder.append(") {\n");
-            getVariables.addAll(variableTypes.keySet());
-        }
-        return true;
-    }
-
-    @Override
-    public void end(ElseDirective node) throws IOException, ParseException {
-        builder.append("	}\n");
-    }
-
-    private Class<?> findGenericTypeByName(String name, int index) {
-        return findGenericType(types.get(name), index);
-    }
-
-    private Class<?> findGenericType(Type type, int index) {
-        if (type instanceof ParameterizedType) {
-            ParameterizedType pt = (ParameterizedType) type;
-            Type[] ts = pt.getActualTypeArguments();
-            if (index < ts.length) {
-                Type t = ts[index];
-                return (Class<?>) (t instanceof ParameterizedType ? ((ParameterizedType) t).getRawType() : t);
-            }
-        }
-        return null;
-    }
-
-    @Override
-    public boolean visit(ForDirective node) throws IOException, ParseException {
-        String var = node.getName();
-        Type type = node.getType();
-        Class<?> clazz = (Class<?>) (type instanceof ParameterizedType ? ((ParameterizedType) type).getRawType() : type);
-        String code = popExpressionCode();
-        Type returnType = popExpressionReturnType();
-        Class<?> returnClass = (Class<?>) (returnType instanceof ParameterizedType ? ((ParameterizedType) returnType).getRawType() : returnType);
-        Map<String, Class<?>> variableTypes = popExpressionVariableTypes();
-        if (type == null) {
-            if (returnClass != null) {
-                if (returnClass.isArray()) {
-                    type = returnClass.getComponentType();
-                } else if (Map.class.isAssignableFrom(returnClass)) {
-                    if (returnType instanceof ParameterizedType) {
-                        type = new ParameterizedTypeImpl(Map.Entry.class, ((ParameterizedType) returnType).getActualTypeArguments());
-                    } else {
-                        type = Map.Entry.class;
-                    }
-                } else if (Collection.class.isAssignableFrom(returnClass)) {
-                    type = findGenericType(returnType, 0); // Collection<T>泛型
-                }
-            }
-            if (type == null) {
-                if (defaultVariableType == null) {
-                    throw new ParseException("Can not resolve the variable " + node.getName() + " type in the #for directive. Please explicit define the variable type #for(Xxx " + node.getName() + " : " + node.getExpression() + ") in your template.", node.getOffset());
-                }
-                type = defaultVariableType;
-            }
-        }
-        clazz = (Class<?>) (type instanceof ParameterizedType ? ((ParameterizedType) type).getRawType() : type);
-        if (Map.class.isAssignableFrom(returnClass)) {
-            code = ClassUtils.class.getName() + ".entrySet(" + code + ")";
-        }
-        int i = seq.incrementAndGet();
-        String dataName = "_d_" + i;
-        String sizeName = "_s_" + i;
-        String name = "_i_" + var;
-        builder.append("	" + Object.class.getSimpleName() + " " + dataName + " = " + code + ";\n");
-        builder.append("	int " + sizeName + " = " + ClassUtils.class.getName() + ".getSize(" + dataName + ");\n");
-        builder.append("	if (" + dataName + " != null && " + sizeName + " != 0) {\n");
-        builder.append("	");
-        for (String fv : forVariable) {
-            builder.append(ClassUtils.filterJavaKeyword(fv));
-            builder.append(" = ");
-        }
-        builder.append("new " + Status.class.getName() + "(" + ClassUtils.filterJavaKeyword(forVariable[0]) + ", " + dataName + ", " + sizeName + ");\n");
-        builder.append("	for (" + Iterator.class.getName() + " " + name + " = " + CollectionUtils.class.getName() + ".toIterator(" + dataName + "); " + name + ".hasNext();) {\n");
-        String varCode;
-        if (clazz.isPrimitive()) {
-            varCode = ClassUtils.class.getName() + ".unboxed((" + ClassUtils.getBoxedClass(clazz).getSimpleName() + ")" + name + ".next())";
-        } else {
-            varCode = name + ".next()";
-        }
-        appendVar(type, var, varCode, false, false, node.getType() != null, node.getOffset());
-        getVariables.addAll(variableTypes.keySet());
-        for (String fv : forVariable) {
-            setVariables.add(fv);
-        }
-        return true;
-    }
-
-    @Override
-    public void end(ForDirective node) throws IOException, ParseException {
-        builder.append("	" + ClassUtils.filterJavaKeyword(forVariable[0]) + ".increment();\n	}\n	");
-        for (String fv : forVariable) {
-            builder.append(ClassUtils.filterJavaKeyword(fv));
-            builder.append(" = ");
-        }
-        builder.append(ClassUtils.filterJavaKeyword(forVariable[0]) + ".getParent();\n	}\n");
-    }
-
-    @Override
-    public void visit(BreakDirective node) throws IOException, ParseException {
-        String b = node.getParent() instanceof ForDirective ? "break" : "return";
-        if (node.getExpression() == null) {
-            if (!(node.getParent() instanceof IfDirective
-                    || node.getParent() instanceof ElseDirective)) {
-                throw new ParseException("Can not #break without condition. Please use #break(condition) or #if(condition) #break #end.", node.getOffset());
-            }
-            builder.append("	" + b + ";\n");
-        } else {
-            String code = popExpressionCode();
-            Class<?> returnType = popExpressionReturnClass();
-            Map<String, Class<?>> variableTypes = popExpressionVariableTypes();
-            builder.append("	if(");
-            builder.append(StringUtils.getConditionCode(returnType, code, importSizers));
-            builder.append(") " + b + ";\n");
-            getVariables.addAll(variableTypes.keySet());
-        }
-    }
-
-    @Override
-    public boolean visit(MacroDirective node) throws IOException, ParseException {
-        types.put(node.getName(), Template.class);
-        CompiledVisitor visitor = new CompiledVisitor();
-        visitor.setResource(resource);
-        visitor.setNode(node);
-        visitor.setStream(stream);
-        visitor.setOffset(offset);
-        visitor.setDefaultFilterVariable(defaultFilterVariable);
-        visitor.setDefaultFormatterVariable(defaultFormatterVariable);
-        visitor.setDefaultVariableType(defaultVariableType);
-        visitor.setEngineName(engineName);
-        visitor.setFilterVariable(filterVariable);
-        visitor.setFormatterSwitcher(formatterSwitcher);
-        visitor.setFormatterVariable(formatterVariable);
-        visitor.setForVariable(forVariable);
-        visitor.setImportMacroTemplates(importMacroTemplates);
-        visitor.setImportPackages(importPackages);
-        visitor.setImportPackageSet(importPackageSet);
-        visitor.setImportSizers(importSizers);
-        visitor.setImportGetters(importGetters);
-        visitor.setImportTypes(importTypes);
-        visitor.setImportMethods(functions);
-        visitor.setOutputEncoding(outputEncoding);
-        visitor.setSourceInClass(sourceInClass);
-        visitor.setTemplateFilter(templateFilter);
-        visitor.setTextFilter(textFilter);
-        visitor.setTextFilterSwitcher(textFilterSwitcher);
-        visitor.setTextInClass(textInClass);
-        visitor.setValueFilterSwitcher(valueFilterSwitcher);
-        visitor.setCompiler(compiler);
-        visitor.init();
-        for (Node n : node.getChildren()) {
-            n.accept(visitor);
-        }
-        Class<?> macroType = visitor.compile();
-        macros.put(node.getName(), macroType);
-        return false;
-    }
-
-    public void init() {
-        if (importTypes != null && importTypes.size() > 0) {
-            types.putAll(importTypes);
-        }
-        if (parameterTypes != null && parameterTypes.size() > 0) {
-            types.putAll(parameterTypes);
-        }
-        types.put("this", Template.class);
-        types.put("super", Template.class);
-        types.put(defaultFilterVariable, Filter.class);
-        types.put(filterVariable, Filter.class);
-        types.put(defaultFormatterVariable, Formatter.class);
-        types.put(formatterVariable, Formatter.class);
-        for (String fv : forVariable) {
-            types.put(fv, Status.class);
-        }
-        for (String macro : importMacroTemplates.keySet()) {
-            types.put(macro, Template.class);
-        }
-    }
-
-    public Class<?> compile() throws IOException, ParseException {
-        String code = getCode();
-        return compiler.compile(code);
-    }
-
-    private String getCode() throws IOException, ParseException {
-        String name = getTemplateClassName(resource, node, stream);
-        String code = builder.toString();
-        int i = name.lastIndexOf('.');
-        String packageName = i < 0 ? "" : name.substring(0, i);
-        String className = i < 0 ? name : name.substring(i + 1);
-        StringBuilder imports = new StringBuilder();
-        String[] packages = importPackages;
-        if (packages != null && packages.length > 0) {
-            for (String pkg : packages) {
-                imports.append("import ");
-                imports.append(pkg);
-                imports.append(".*;\n");
-            }
-        }
-        Set<String> defined = new HashSet<String>();
-        StringBuilder statusInit = new StringBuilder();
-        StringBuilder macroFields = new StringBuilder();
-        StringBuilder macroInits = new StringBuilder();
-        StringBuilder declare = new StringBuilder();
-        if (getVariables.contains("this")) {
-            defined.add("this");
-            declare.append("	" + Template.class.getName() + " " + ClassUtils.filterJavaKeyword("this") + " = this;\n");
-        }
-        if (getVariables.contains("super")) {
-            defined.add("super");
-            declare.append("	" + Template.class.getName() + " " + ClassUtils.filterJavaKeyword("super") + " = ($context.getParent() == null ? null : $context.getParent().getTemplate());\n");
-        }
-        if (getVariables.contains(filterVariable)) {
-            defined.add(filterVariable);
-            defined.add(defaultFilterVariable);
-            declare.append("	" + Filter.class.getName() + " " + defaultFilterVariable + " = getFilter($context, \"" + filterVariable + "\");\n");
-            declare.append("	" + Filter.class.getName() + " " + filterVariable + " = " + defaultFilterVariable + ";\n");
-        }
-        if (getVariables.contains(formatterVariable)) {
-            defined.add(formatterVariable);
-            defined.add(defaultFormatterVariable);
-            declare.append("	" + MultiFormatter.class.getName() + " " + defaultFormatterVariable + " = getFormatter($context, \"" + formatterVariable + "\");\n");
-            declare.append("	" + MultiFormatter.class.getName() + " " + formatterVariable + " = " + defaultFormatterVariable + ";\n");
-        }
-        for (String var : defVariables) {
-            if (getVariables.contains(var) && !defined.contains(var)) {
-                Type type = types.get(var);
-                if (type == null) {
-                    type = defaultVariableType;
-                }
-                Class<?> clazz = (Class<?>) (type instanceof ParameterizedType ? ((ParameterizedType) type).getRawType() : type);
-                defined.add(var);
-                declare.append(getTypeCode(clazz, var));
-            }
-        }
-        Set<String> macroKeySet = macros.keySet();
-        for (String macro : macroKeySet) {
-            types.put(macro, Template.class);
-            if (getVariables.contains(macro) && !defined.contains(macro)) {
-                defined.add(macro);
-                macroFields.append("private final " + Template.class.getName() + " " + macro + ";\n");
-                macroInits.append("	" + macro + " = getMacros().get(\"" + macro + "\");\n");
-                declare.append("	" + Template.class.getName() + " " + macro + " = getMacro($context, \"" + macro + "\", this." + macro + ");\n");
-            }
-        }
-        if (importTypes != null && importTypes.size() > 0) {
-            for (Map.Entry<String, Class<?>> entry : importTypes.entrySet()) {
-                String var = entry.getKey();
-                if (getVariables.contains(var) && !defined.contains(var)) {
-                    defined.add(var);
-                    declare.append(getTypeCode(entry.getValue(), var));
-                }
-            }
-        }
-        for (String macro : importMacroTemplates.keySet()) {
-            if (getVariables.contains(macro) && !defined.contains(macro)) {
-                defined.add(macro);
-                macroFields.append("private final " + Template.class.getName() + " " + macro + ";\n");
-                macroInits.append("	" + macro + " = getImportMacros().get(\"" + macro + "\");\n");
-                declare.append("	" + Template.class.getName() + " " + macro + " = getMacro($context, \"" + macro + "\", this." + macro + ");\n");
-            }
-        }
-        for (String var : setVariables) {
-            if (!defined.contains(var)) {
-                defined.add(var);
-                Type type = types.get(var);
-                Class<?> clazz = (Class<?>) (type instanceof ParameterizedType ? ((ParameterizedType) type).getRawType() : type);
-                String typeName = getTypeName(clazz);
-                declare.append("	" + typeName + " " + ClassUtils.filterJavaKeyword(var) + " = " + ClassUtils.getInitCode(clazz) + ";\n");
-            }
-        }
-        for (String var : getVariables) {
-            if (!defined.contains(var)) {
-                Type type = types.get(var);
-                if (type == null) {
-                    type = defaultVariableType;
-                }
-                Class<?> clazz = (Class<?>) (type instanceof ParameterizedType ? ((ParameterizedType) type).getRawType() : type);
-                defined.add(var);
-                declare.append(getTypeCode(clazz, var));
-                defVariables.add(var);
-                defVariableTypes.add(clazz);
-            }
-        }
-        StringBuilder funtionFileds = new StringBuilder();
-        StringBuilder functionInits = new StringBuilder();
-        for (Map.Entry<Class<?>, Object> function : functions.entrySet()) {
-            Class<?> functionType = function.getKey();
-            if (function.getValue() instanceof Class) {
-                continue;
-            }
-            String pkgName = functionType.getPackage() == null ? null : functionType.getPackage().getName();
-            String typeName;
-            if (pkgName != null && ("java.lang".equals(pkgName)
-                    || (importPackageSet != null && importPackageSet.contains(pkgName)))) {
-                typeName = functionType.getSimpleName();
-            } else {
-                typeName = functionType.getCanonicalName();
-            }
-            funtionFileds.append("private final ");
-            funtionFileds.append(typeName);
-            funtionFileds.append(" $");
-            funtionFileds.append(functionType.getName().replace('.', '_'));
-            funtionFileds.append(";\n");
-
-            functionInits.append("	this.$");
-            functionInits.append(functionType.getName().replace('.', '_'));
-            functionInits.append(" = (");
-            functionInits.append(typeName);
-            functionInits.append(") functions.get(");
-            functionInits.append(typeName);
-            functionInits.append(".class);\n");
-        }
-
-        String methodCode = statusInit.toString() + declare + code;
-        textFields.append("private static final " + Map.class.getName() + " $VARS = " + toTypeCode(defVariables, defVariableTypes) + ";\n");
-
-        String templateName = resource.getName();
-        Node macro = node;
-        while (macro instanceof MacroDirective) {
-            templateName += "#" + ((MacroDirective) macro).getName();
-            macro = ((MacroDirective) macro).getParent();
-        }
-
-        String sorceCode = "package " + packageName + ";\n"
-                + "\n"
-                + imports.toString()
-                + "\n"
-                + "public final class " + className + " extends " + (stream ? OutputStreamTemplate.class.getName() : WriterTemplate.class.getName()) + " {\n"
-                + "\n"
-                + textFields
-                + "\n"
-                + funtionFileds
-                + "\n"
-                + macroFields
-                + "\n"
-                + "public " + className + "("
-                + Engine.class.getName() + " engine, "
-                + Interceptor.class.getName() + " interceptor, "
-                + Compiler.class.getName() + " compiler, "
-                + Switcher.class.getName() + " filterSwitcher, "
-                + Switcher.class.getName() + " formatterSwitcher, "
-                + Filter.class.getName() + " filter, "
-                + Formatter.class.getName() + " formatter, "
-                + Converter.class.getName() + " mapConverter, "
-                + Converter.class.getName() + " outConverter, "
-                + Map.class.getName() + " functions, "
-                + Map.class.getName() + " importMacros, "
-                + Resource.class.getName() + " resource, "
-                + Template.class.getName() + " parent, "
-                + Node.class.getName() + " root) {\n"
-                + "	super(engine, interceptor, compiler, filterSwitcher, formatterSwitcher, filter, formatter, mapConverter, outConverter, functions, importMacros, resource, parent, root);\n"
-                + functionInits
-                + macroInits
-                + "}\n"
-                + "\n"
-                + "protected void doRender"
-                + (stream ? "Stream" : "Writer")
-                + "(" + Context.class.getName() + " $context, "
-                + (stream ? OutputStream.class.getName() : Writer.class.getName())
-                + " $output) throws " + Exception.class.getName() + " {\n"
-                + methodCode
-                + "}\n"
-                + "\n"
-                + "public " + String.class.getSimpleName() + " getName() {\n"
-                + "	return \"" + templateName + "\";\n"
-                + "}\n"
-                + "\n"
-                + "public " + Map.class.getName() + " getVariables() {\n"
-                + "	return $VARS;\n"
-                + "}\n"
-                + "\n"
-                + "protected " + Map.class.getName() + " getMacroTypes() {\n"
-                + "	return " + toTypeCode(macros) + ";\n"
-                + "}\n"
-                + "\n"
-                + "public boolean isMacro() {\n"
-                + "	return " + (node instanceof MacroDirective) + ";\n"
-                + "}\n"
-                + "\n"
-                + "public int getOffset() {\n"
-                + "	return " + offset + ";\n"
-                + "}\n"
-                + "\n"
-                + "}\n";
-        return sorceCode;
-    }
-
-    private String getTypeName(Class<?> type) {
-        return type.getCanonicalName();
-    }
-
-    private String getTypeCode(Class<?> type, String var) {
-        String typeName = getTypeName(type);
-        if (type.isPrimitive()) {
-            return "	" + typeName + " " + ClassUtils.filterJavaKeyword(var) + " = " + ClassUtils.class.getName() + ".unboxed((" + ClassUtils.getBoxedClass(type).getSimpleName() + ") $context.get(\"" + var + "\"));\n";
-        } else {
-            return "	" + typeName + " " + ClassUtils.filterJavaKeyword(var) + " = (" + typeName + ") $context.get(\"" + var + "\");\n";
-        }
-    }
-
-    private String toTypeCode(Map<String, Class<?>> types) {
-        StringBuilder keyBuf = new StringBuilder();
-        StringBuilder valueBuf = new StringBuilder();
-        if (types == null || types.size() == 0) {
-            keyBuf.append("new String[0]");
-            valueBuf.append("new Class[0]");
-        } else {
-            keyBuf.append("new String[] {");
-            valueBuf.append("new Class[] {");
-            boolean first = true;
-            for (Map.Entry<String, Class<?>> entry : types.entrySet()) {
-                if (first) {
-                    first = false;
-                } else {
-                    keyBuf.append(", ");
-                    valueBuf.append(", ");
-                }
-                keyBuf.append("\"");
-                keyBuf.append(StringUtils.escapeString(entry.getKey()));
-                keyBuf.append("\"");
-
-                valueBuf.append(entry.getValue().getCanonicalName());
-                valueBuf.append(".class");
-                ;
-            }
-            keyBuf.append("}");
-            valueBuf.append("}");
-        }
-        StringBuilder buf = new StringBuilder();
-        buf.append("new ");
-        buf.append(OrderedMap.class.getName());
-        buf.append("(");
-        buf.append(keyBuf);
-        buf.append(", ");
-        buf.append(valueBuf);
-        buf.append(")");
-        return buf.toString();
-    }
-
-    private String toTypeCode(List<String> names, List<Class<?>> types) {
-        StringBuilder buf = new StringBuilder();
-        buf.append("new ");
-        buf.append(OrderedMap.class.getName());
-        buf.append("(");
-        if (names == null || names.size() == 0) {
-            buf.append("new String[0]");
-        } else {
-            buf.append("new String[] {");
-            boolean first = true;
-            for (String str : names) {
-                if (first) {
-                    first = false;
-                } else {
-                    buf.append(", ");
-                }
-                buf.append("\"");
-                buf.append(StringUtils.escapeString(str));
-                buf.append("\"");
-            }
-            buf.append("}");
-        }
-        buf.append(", ");
-        if (names == null || names.size() == 0) {
-            buf.append("new Class[0]");
-        } else {
-            buf.append("new Class[] {");
-            boolean first = true;
-            for (Class<?> cls : types) {
-                if (first) {
-                    first = false;
-                } else {
-                    buf.append(", ");
-                }
-                buf.append(cls.getCanonicalName());
-                buf.append(".class");
-            }
-            buf.append("}");
-        }
-        buf.append(")");
-        return buf.toString();
-    }
-
-    private String getTemplateClassName(Resource resource, Node node, boolean stream) {
-        String name = resource.getName();
-        String encoding = resource.getEncoding();
-        Locale locale = resource.getLocale();
-        long lastModified = resource.getLastModified();
-        StringBuilder buf = new StringBuilder(name.length() + 40);
-        buf.append(name);
-        Node macro = node;
-        while (macro instanceof MacroDirective) {
-            buf.append("_");
-            buf.append(((MacroDirective) macro).getName());
-            macro = ((MacroDirective) macro).getParent();
-        }
-        if (StringUtils.isNotEmpty(engineName)) {
-            buf.append("_");
-            buf.append(engineName);
-        }
-        if (StringUtils.isNotEmpty(encoding)) {
-            buf.append("_");
-            buf.append(encoding);
-        }
-        if (locale != null) {
-            buf.append("_");
-            buf.append(locale);
-        }
-        if (lastModified > 0) {
-            buf.append("_");
-            buf.append(lastModified);
-        }
-        buf.append(stream ? "_stream" : "_writer");
-        return TEMPLATE_CLASS_PREFIX + StringUtils.getVaildName(buf.toString());
-    }
-
-    private String getTextPart(String txt, Filter filter, boolean string) {
-        if (StringUtils.isNotEmpty(txt)) {
-            if (filter != null) {
-                txt = filter.filter(filterKey, txt);
-            }
-            String var = "$TXT" + seq.incrementAndGet();
-            if (string) {
-                if (textInClass) {
-                    textFields.append("private static final String " + var + " = \"" + StringUtils.escapeString(txt) + "\";\n");
-                } else {
-                    String txtId = StringCache.put(txt);
-                    textFields.append("private static final String " + var + " = " + StringCache.class.getName() + ".getAndRemove(\"" + txtId + "\");\n");
-                }
-            } else if (stream) {
-                if (textInClass) {
-                    textFields.append("private static final byte[] " + var + " = new byte[] {" + StringUtils.toByteString(StringUtils.toBytes(txt, outputEncoding)) + "};\n");
-                } else {
-                    String txtId = ByteCache.put(StringUtils.toBytes(txt, outputEncoding));
-                    textFields.append("private static final byte[] " + var + " = " + ByteCache.class.getName() + ".getAndRemove(\"" + txtId + "\");\n");
-                }
-            } else {
-                if (textInClass) {
-                    textFields.append("private static final char[] " + var + " = new char[] {" + StringUtils.toCharString(txt.toCharArray()) + "};\n");
-                } else {
-                    String txtId = CharCache.put(txt.toCharArray());
-                    textFields.append("private static final char[] " + var + " = " + CharCache.class.getName() + ".getAndRemove(\"" + txtId + "\");\n");
-                }
-            }
-            return var;
-        }
-        return "";
-    }
-
-    private String popExpressionCode() {
-        String code = codeStack.pop();
-        if (!codeStack.isEmpty()) {
-            throw new IllegalStateException("Illegal expression.");
-        }
-        return code;
-    }
-
-    private Type popExpressionReturnType() {
-        Type type = typeStack.pop();
-        if (!typeStack.isEmpty()) {
-            throw new IllegalStateException("Illegal expression.");
-        }
-        return type;
-    }
-
-    private Class<?> popExpressionReturnClass() {
-        Type type = popExpressionReturnType();
-        return (Class<?>) (type instanceof ParameterizedType ? ((ParameterizedType) type).getRawType() : type);
-    }
-
-    private Map<String, Class<?>> popExpressionVariableTypes() {
-        Map<String, Class<?>> types = variableTypes;
-        variableTypes = new HashMap<String, Class<?>>();
-        return types;
-    }
-
-    public void visit(Constant node) throws IOException, ParseException {
-        Object value = node.getValue();
-        Class<?> type;
-        String code;
-        if (value == null) {
-            type = node.isBoxed() ? void.class : null;
-            code = node.isBoxed() ? "" : "null";
-        } else if (value.equals(Boolean.TRUE)) {
-            type = node.isBoxed() ? Boolean.class : boolean.class;
-            code = node.isBoxed() ? "Boolean.TRUE" : "true";
-        } else if (value.equals(Boolean.FALSE)) {
-            type = node.isBoxed() ? Boolean.class : boolean.class;
-            code = node.isBoxed() ? "Boolean.FALSE" : "false";
-        } else if (value instanceof String) {
-            type = String.class;
-            code = "\"" + StringUtils.escapeString((String) value) + "\"";
-        } else if (value instanceof Character) {
-            type = node.isBoxed() ? Character.class : char.class;
-            code = node.isBoxed() ? "Character.valueOf('" + StringUtils.escapeString(String.valueOf(value)) + "')"
-                    : "'" + StringUtils.escapeString(String.valueOf(value)) + "'";
-        } else if (value instanceof Double) {
-            type = node.isBoxed() ? Double.class : double.class;
-            code = node.isBoxed() ? "Double.valueOf(" + value + "d)" : value + "d";
-        } else if (value instanceof Float) {
-            type = node.isBoxed() ? Float.class : float.class;
-            code = node.isBoxed() ? "Float.valueOf(" + value + "f)" : value + "f";
-        } else if (value instanceof Long) {
-            type = node.isBoxed() ? Long.class : long.class;
-            code = node.isBoxed() ? "Long.valueOf(" + value + "l)" : value + "l";
-        } else if (value instanceof Short) {
-            type = node.isBoxed() ? Short.class : short.class;
-            code = node.isBoxed() ? "Short.valueOf((short)" + value + ")" : "((short)" + value + ")";
-        } else if (value instanceof Byte) {
-            type = node.isBoxed() ? Byte.class : byte.class;
-            code = node.isBoxed() ? "Byte.valueOf((byte)" + value + ")" : "((byte)" + value + ")";
-        } else if (value instanceof Integer) {
-            type = node.isBoxed() ? Integer.class : int.class;
-            code = node.isBoxed() ? "Integer.valueOf(" + value + ")" : String.valueOf(value);
-        } else if (value instanceof Class) {
-            type = node.isBoxed() ? ClassUtils.getBoxedClass((Class<?>) value) : (Class<?>) value;
-            code = ((Class<?>) value).getCanonicalName();
-        } else {
-            throw new ParseException("Unsupported constant " + value, node.getOffset());
-        }
-        typeStack.push(type);
-        codeStack.push(code);
-    }
-
-    public void visit(Variable node) throws IOException, ParseException {
-        String name = node.getName();
-        Type type = types.get(name);
-        if (type == null) {
-            if (defaultVariableType == null) {
-                throw new ParseException("Can not resolve the " + node.getName() + " variable type. Please explicit define the variable type #set(Xxx " + node.getName() + ") in your template.", node.getOffset());
-            }
-            type = defaultVariableType;
-        }
-        Class<?> clazz = (Class<?>) (type instanceof ParameterizedType ? ((ParameterizedType) type).getRawType() : type);
-        String code = ClassUtils.filterJavaKeyword(name);
-        typeStack.push(type);
-        codeStack.push(code);
-        variableTypes.put(name, clazz);
-    }
-
-    @Override
-    public void visit(UnaryOperator node) throws IOException, ParseException {
-        Type parameterType = typeStack.pop();
-        String parameterCode = codeStack.pop();
-        Class<?> parameterClass = (Class<?>) (parameterType instanceof ParameterizedType ? ((ParameterizedType) parameterType).getRawType() : parameterType);
-        String name = node.getName();
-
-        Type type = null;
-        String code = null;
-        Class<?>[] parameterTypes;
-        if (parameterType instanceof ParameterizedType) {
-            Type raw = ((ParameterizedType) parameterType).getRawType();
-            if (raw == Object[].class) {
-                parameterTypes = (Class<?>[]) ((ParameterizedType) parameterType).getActualTypeArguments();
-            } else if (raw == void.class) {
-                parameterTypes = new Class<?>[0];
-            } else {
-                parameterTypes = new Class<?>[]{(Class<?>) raw};
-            }
-        } else if (parameterClass == void.class) {
-            parameterTypes = new Class<?>[0];
-        } else {
-            parameterTypes = new Class<?>[]{parameterClass};
-        }
-        if (name.startsWith("new ")) {
-            String clsName = name.substring(4);
-            type = ClassUtils.forName(importPackages, clsName);
-            code = name + "(" + parameterCode + ")";
-        } else if (name.startsWith("(") && name.endsWith(")")) {
-            String clsName = name.substring(1, name.length() - 1);
-            type = ClassUtils.forName(importPackages, clsName);
-            code = "(" + name + "(" + parameterCode + "))";
-        } else {
-            Type macroType = types.get(name);
-            Class<?> t = (Class<?>) (macroType instanceof ParameterizedType ? ((ParameterizedType) macroType).getRawType() : macroType);
-            if (t != null && Template.class.isAssignableFrom(t)) {
-                variableTypes.put(name, Template.class);
-                type = Object.class;
-                code = "(" + name + " == null ? null : " + name + ".evaluate(new Object" + (parameterCode.length() == 0 ? "[0]" : "[] { " + parameterCode + " }") + "))";
-            } else {
-                name = ClassUtils.filterJavaKeyword(name);
-                type = null;
-                code = null;
-                if (functions != null && functions.size() > 0) {
-                    for (Class<?> function : functions.keySet()) {
-                        try {
-                            Method method = ClassUtils.searchMethod(function, name, parameterTypes, parameterTypes.length == 1);
-                            if (Object.class.equals(method.getDeclaringClass())) {
-                                break;
-                            }
-                            type = method.getReturnType();
-                            if (type == void.class) {
-                                throw new ParseException("Can not call void method " + method.getName() + " in class " + function.getName(), node.getOffset());
-                            }
-                            Class<?>[] pts = method.getParameterTypes();
-                            if (parameterTypes.length == 1 && parameterTypes[0].isPrimitive()
-                                    && pts[0].isAssignableFrom(ClassUtils.getBoxedClass(parameterTypes[0]))) {
-                                parameterCode = ClassUtils.class.getName() + ".boxed(" + parameterCode + ")";
-                            }
-                            if (Modifier.isStatic(method.getModifiers())) {
-                                code = function.getName() + "." + method.getName() + "(" + parameterCode + ")";
-                            } else {
-                                code = "$" + function.getName().replace('.', '_') + "." + method.getName() + "(" + parameterCode + ")";
-                            }
-                            break;
-                        } catch (NoSuchMethodException e) {
-                        }
-                    }
-                }
-                if (code == null) {
-                    throw new ParseException("No such macro \"" + name + "\" or import method " + ClassUtils.getMethodFullName(name, parameterTypes) + ".", node.getOffset());
-                }
-            }
-        }
-
-        typeStack.push(type);
-        codeStack.push(code);
-    }
-
-    @Override
-    public void visit(BinaryOperator node) throws IOException, ParseException {
-        Type rightType = typeStack.pop();
-        String rightCode = codeStack.pop();
-
-        Type leftType = typeStack.pop();
-        String leftCode = codeStack.pop();
-
-        Class<?> rightClass = (Class<?>) (rightType instanceof ParameterizedType ? ((ParameterizedType) rightType).getRawType() : rightType);
-        Class<?> leftClass = (Class<?>) (leftType instanceof ParameterizedType ? ((ParameterizedType) leftType).getRawType() : leftType);
-
-        if (leftClass == null)
-            leftClass = Object.class;
-
-        String name = node.getName();
-        if ("null".equals(leftCode)) {
-            leftCode = "((" + (leftClass == null ? Object.class.getSimpleName() : leftClass.getClass().getCanonicalName()) + ") " + leftCode + ")";
-        } else if (node.getLeftParameter() instanceof Operator
-                && ((Operator) node.getLeftParameter()).getPriority() < node.getPriority()) {
-            leftCode = "(" + leftCode + ")";
-        }
-
-        Type type = null;
-        String code = null;
-        if ("to".equals(name)
-                && node.getRightParameter() instanceof Constant
-                && rightType == String.class
-                && rightCode.length() > 2
-                && rightCode.startsWith("\"") && rightCode.endsWith("\"")) {
-            code = "((" + rightCode.substring(1, rightCode.length() - 1) + ")" + leftCode + ")";
-            type = ClassUtils.forName(importPackages, rightCode.substring(1, rightCode.length() - 1));
-        } else if ("class".equals(name)) {
-            type = Class.class;
-            if (leftClass.isPrimitive()) {
-                code = leftClass.getCanonicalName() + ".class";
-            } else {
-                code = getNotNullCode(node.getLeftParameter(), leftClass, leftCode, type, leftCode + ".getClass()");
-            }
-        } else if (Map.Entry.class.isAssignableFrom(leftClass)
-                && ("key".equals(name) || "value".equals(name))) {
-            String var = getGenericVariableName(node.getLeftParameter());
-            if (var != null) {
-                Class<?> keyType = findGenericTypeByName(var, 0); // Map<K,V>第一个泛型
-                Class<?> valueType = findGenericTypeByName(var, 1); // Map<K,V>第二个泛型
-                if ("key".equals(name) && keyType != null) {
-                    type = keyType;
-                    code = getNotNullCode(node.getLeftParameter(), leftClass, leftCode, type, "((" + keyType.getCanonicalName() + ")" + leftCode + ".getKey(" + rightCode + "))");
-                } else if ("value".equals(name) && valueType != null) {
-                    type = valueType;
-                    code = getNotNullCode(node.getLeftParameter(), leftClass, leftCode, type, "((" + valueType.getCanonicalName() + ")" + leftCode + ".getValue(" + rightCode + "))");
-                }
-            }
-        } else if (Map.class.isAssignableFrom(leftClass)
-                && "get".equals(name)) {
-            String var = getGenericVariableName(node.getLeftParameter());
-            if (var != null) {
-                Class<?> varType = findGenericTypeByName(var, 1); // Map<K,V>第二个泛型
-                if (varType != null) {
-                    type = varType;
-                    if (rightClass.isPrimitive()) {
-                        rightCode = ClassUtils.class.getName() + ".boxed(" + rightCode + ")";
-                    }
-                    code = getNotNullCode(node.getLeftParameter(), leftClass, leftCode, type, "((" + varType.getCanonicalName() + ")" + leftCode + ".get(" + rightCode + "))");
-                }
-            }
-        } else if (List.class.isAssignableFrom(leftClass)
-                && "get".equals(name)
-                && (int.class.equals(rightType) || Integer.class.equals(rightType))) {
-            String var = getGenericVariableName(node.getLeftParameter());
-            if (var != null) {
-                Class<?> varType = findGenericTypeByName(var, 0); // List<T>第一个泛型
-                if (varType != null) {
-                    type = varType;
-                    if (!rightClass.isPrimitive()) {
-                        rightCode = ClassUtils.class.getName() + ".unboxed(" + rightCode + ")";
-                    }
-                    code = getNotNullCode(node.getLeftParameter(), leftClass, leftCode, type, "((" + varType.getCanonicalName() + ")" + leftCode + ".get(" + rightCode + "))");
-                }
-            }
-        }
-        if (code == null) {
-            Class<?>[] rightTypes;
-            if (rightType instanceof ParameterizedType) {
-                Type raw = ((ParameterizedType) rightType).getRawType();
-                if (raw == Object[].class) {
-                    Type[] ts = ((ParameterizedType) rightType).getActualTypeArguments();
-                    rightTypes = new Class<?>[ts.length];
-                    for (int i = 0; i < ts.length; i++) {
-                        Type t = ts[i];
-                        rightTypes[i] = (Class<?>) (t instanceof ParameterizedType ? ((ParameterizedType) t).getRawType() : t);
-                    }
-                } else if (raw == void.class) {
-                    rightTypes = new Class<?>[0];
-                } else {
-                    rightTypes = new Class<?>[]{(Class<?>) raw};
-                }
-            } else if (rightClass == void.class) {
-                rightTypes = new Class<?>[0];
-            } else {
-                rightTypes = new Class<?>[]{rightClass};
-            }
-            if (Template.class.isAssignableFrom(leftClass)
-                    && !hasMethod(Template.class, name, rightTypes)) {
-                type = Object.class;
-                code = getNotNullCode(node.getLeftParameter(), leftClass, leftCode, type, CompiledVisitor.class.getName() + ".getMacro(" + leftCode + ", \"" + name + "\").evaluate(new Object" + (rightCode.length() == 0 ? "[0]" : "[] { " + rightCode + " }") + ")");
-            } else if (Map.class.isAssignableFrom(leftClass)
-                    && rightTypes.length == 0
-                    && !hasMethod(Map.class, name, rightTypes)) {
-                type = Object.class;
-                code = getNotNullCode(node.getLeftParameter(), leftClass, leftCode, type, leftCode + ".get(\"" + name + "\")");
-                String var = getGenericVariableName(node.getLeftParameter());
-                if (var != null) {
-                    Class<?> t = findGenericTypeByName(var, 1); // Map<K,V>第二个泛型
-                    if (t != null) {
-                        type = t;
-                        code = getNotNullCode(node.getLeftParameter(), leftClass, leftCode, type, "((" + t.getCanonicalName() + ")" + leftCode + ".get(\"" + name + "\"))");
-                    }
-                }
-            } else if (importGetters != null && importGetters.length > 0
-                    && rightTypes.length == 0
-                    && !hasMethod(leftClass, name, rightTypes)) {
-                for (String getter : importGetters) {
-                    if (hasMethod(leftClass, getter, new Class<?>[]{String.class})
-                            || hasMethod(leftClass, getter, new Class<?>[]{Object.class})) {
-                        type = Object.class;
-                        code = getNotNullCode(node.getLeftParameter(), leftClass, leftCode, type, leftCode + "." + getter + "(\"" + name + "\")");
-                        break;
-                    }
-                }
-            }
-            name = ClassUtils.filterJavaKeyword(name);
-            if (functions != null && functions.size() > 0) {
-                Class<?>[] allTypes;
-                String allCode;
-                if (rightTypes == null || rightTypes.length == 0) {
-                    allTypes = new Class<?>[]{leftClass};
-                    allCode = leftCode;
-                } else {
-                    allTypes = new Class<?>[rightTypes.length + 1];
-                    allTypes[0] = leftClass;
-                    System.arraycopy(rightTypes, 0, allTypes, 1, rightTypes.length);
-                    allCode = leftCode + ", " + rightCode;
-                }
-                for (Class<?> function : functions.keySet()) {
-                    try {
-                        Method method = ClassUtils.searchMethod(function, name, allTypes, allTypes.length == 2);
-                        if (!Object.class.equals(method.getDeclaringClass())) {
-                            type = method.getReturnType();
-                            if (type == void.class) {
-                                throw new ParseException("Can not call void method " + method.getName() + " in class " + function.getName(), node.getOffset());
-                            }
-                            Type grt = method.getGenericReturnType();
-                            if (!(grt instanceof Class)) {
-                                Class<?>[] pts = method.getParameterTypes();
-                                Type[] gpts = method.getGenericParameterTypes();
-                                if (pts.length == allTypes.length && pts.length == gpts.length) {
-                                    for (int i = 0; i < gpts.length; i++) {
-                                        Type pt = pts[i];
-                                        Type gpt = gpts[i];
-                                        if (pt.equals(type) && gpt.equals(grt)) {
-                                            if (i == 0) {
-                                                type = leftType;
-                                            } else {
-                                                type = allTypes[i];
-                                            }
-                                            break;
-                                        }
-                                    }
-                                }
-                            }
-                            Class<?>[] pts = method.getParameterTypes();
-                            if (allTypes.length == 2) {
-                                if (allTypes[1] == null) {
-                                    allCode = leftCode + ", " + "((" + (rightClass == null ? Object.class.getSimpleName() : rightClass.getClass().getCanonicalName()) + ") " + rightCode + ")";
-                                } else if (allTypes[1].isPrimitive() && pts[1].isAssignableFrom(ClassUtils.getBoxedClass(allTypes[1]))) {
-                                    allCode = leftCode + ", " + ClassUtils.class.getName() + ".boxed(" + rightCode + ")";
-                                }
-                            }
-
-                            if (Modifier.isStatic(method.getModifiers())) {
-                                code = function.getName() + "." + method.getName() + "(" + allCode + ")";
-                            } else {
-                                code = "$" + function.getName().replace('.', '_') + "." + method.getName() + "(" + allCode + ")";
-                            }
-                            break;
-                        }
-                    } catch (NoSuchMethodException e) {
-                    }
-                }
-            }
-            if (code == null) {
-                if (leftClass.isArray() && "length".equals(name)) {
-                    type = int.class;
-                    code = getNotNullCode(node.getLeftParameter(), leftClass, leftCode, type, leftCode + ".length");
-                } else {
-                    try {
-                        Method method = ClassUtils.searchMethod(leftClass, name, rightTypes);
-                        type = method.getReturnType();
-                        code = getNotNullCode(node.getLeftParameter(), leftClass, leftCode, type, leftCode + "." + method.getName() + "(" + rightCode + ")");
-                        if (type == void.class) {
-                            throw new ParseException("Can not call void method " + method.getName() + " in class " + leftClass.getName(), node.getOffset());
-                        }
-                    } catch (NoSuchMethodException e) {
-                        String def = "";
-                        if (StringUtils.isNamed(leftCode) && leftClass.equals(defaultVariableType)) {
-                            def = "Can not resolve the " + leftCode + " variable type. Please explicit define the variable type #set(Xxx " + leftCode + ") in your template.";
-                        }
-                        if (rightTypes != null && rightTypes.length > 0) {
-                            throw new ParseException(def + " No such method " + ClassUtils.getMethodFullName(name, rightTypes) + " in class "
-                                    + leftClass.getName() + ".", node.getOffset());
-                        } else { // search property
-                            try {
-                                String getter = "get" + name.substring(0, 1).toUpperCase()
-                                        + name.substring(1);
-                                Method method = leftClass.getMethod(getter,
-                                        new Class<?>[0]);
-                                type = method.getReturnType();
-                                code = getNotNullCode(node.getLeftParameter(), leftClass, leftCode, type, leftCode + "." + method.getName() + "()");
-                                if (type == void.class) {
-                                    throw new ParseException("Can not call void method " + method.getName() + " in class " + leftClass.getName(), node.getOffset());
-                                }
-                            } catch (NoSuchMethodException e2) {
-                                try {
-                                    String getter = "is"
-                                            + name.substring(0, 1).toUpperCase()
-                                            + name.substring(1);
-                                    Method method = leftClass.getMethod(getter,
-                                            new Class<?>[0]);
-                                    type = method.getReturnType();
-                                    code = getNotNullCode(node.getLeftParameter(), leftClass, leftCode, type, leftCode + "." + method.getName() + "()");
-                                    if (type == void.class) {
-                                        throw new ParseException("Can not call void method " + method.getName() + " in class " + leftClass.getName(), node.getOffset());
-                                    }
-                                } catch (NoSuchMethodException e3) {
-                                    try {
-                                        Field field = leftClass.getField(name);
-                                        type = field.getType();
-                                        code = getNotNullCode(node.getLeftParameter(), leftClass, leftCode, type, leftCode + "." + field.getName());
-                                    } catch (NoSuchFieldException e4) {
-                                        throw new ParseException(
-                                                def + " No such property "
-                                                        + name
-                                                        + " in class "
-                                                        + leftClass.getName()
-                                                        + ", because no such method get"
-                                                        + name.substring(0, 1)
-                                                        .toUpperCase()
-                                                        + name.substring(1)
-                                                        + "() or method is"
-                                                        + name.substring(0, 1)
-                                                        .toUpperCase()
-                                                        + name.substring(1)
-                                                        + "() or method " + name
-                                                        + "() or filed " + name + ".", node.getOffset());
-                                    }
-                                }
-                            }
-                        }
-                    }
-                }
-            }
-        }
-
-        typeStack.push(type);
-        codeStack.push(code);
-    }
-
-    private String getNotNullCode(Node leftParameter, Class<?> leftClass, String leftCode, Type type, String code) throws IOException, ParseException {
-        Class<?> clazz = (Class<?>) (type instanceof ParameterizedType ? ((ParameterizedType) type).getRawType() : type);
-        return getNotNullCode(leftParameter, leftClass, leftCode, type, code, ClassUtils.getInitCodeWithType(clazz));
-    }
-
-    private String getNotNullCode(Node leftParameter, Class<?> leftClass, String leftCode, Type type, String code, String nullCode) throws IOException, ParseException {
-        if (leftParameter instanceof Constant
-                || (leftClass != null && leftClass.isPrimitive())) {
-            return code;
-        }
-        return "(" + leftCode + " == null ? " + nullCode + " : " + code + ")";
-    }
-
-    private boolean hasMethod(Class<?> leftClass, String name, Class<?>[] rightTypes) {
-        if (leftClass == null) {
-            return false;
-        }
-        if (leftClass.isArray() && "length".equals(name)) {
-            return true;
-        }
-        try {
-            Method method = ClassUtils.searchMethod(leftClass, name, rightTypes, false);
-            return method != null;
-        } catch (NoSuchMethodException e) {
-            if (rightTypes != null && rightTypes.length > 0) {
-                return false;
-            } else { // search property
-                try {
-                    String getter = "get" + name.substring(0, 1).toUpperCase()
-                            + name.substring(1);
-                    Method method = leftClass.getMethod(getter,
-                            new Class<?>[0]);
-                    return method != null;
-                } catch (NoSuchMethodException e2) {
-                    try {
-                        String getter = "is"
-                                + name.substring(0, 1).toUpperCase()
-                                + name.substring(1);
-                        Method method = leftClass.getMethod(getter,
-                                new Class<?>[0]);
-                        return method != null;
-                    } catch (NoSuchMethodException e3) {
-                        try {
-                            Field field = leftClass.getField(name);
-                            return field != null;
-                        } catch (NoSuchFieldException e4) {
-                            return false;
-                        }
-                    }
-                }
-            }
-        }
-    }
-=======
 	private LinkedStack<Type> typeStack = new LinkedStack<Type>();
 
 	private LinkedStack<String> codeStack = new LinkedStack<String>();
@@ -4072,6 +2553,5 @@
 			}
 		}
 	}
->>>>>>> 724a4d69
 
 }