/*
 * Copyright 2011-2013 HTTL Team.
 *  
 * Licensed under the Apache License, Version 2.0 (the "License");
 * you may not use this file except in compliance with the License.
 * You may obtain a copy of the License at
 *  
 *      http://www.apache.org/licenses/LICENSE-2.0
 *  
 * Unless required by applicable law or agreed to in writing, software
 * distributed under the License is distributed on an "AS IS" BASIS,
 * WITHOUT WARRANTIES OR CONDITIONS OF ANY KIND, either express or implied.
 * See the License for the specific language governing permissions and
 * limitations under the License.
 */
package httl.spi.compilers;

<<<<<<< HEAD
import httl.spi.Compiler;
import httl.util.ClassUtils;
import httl.util.StringUtils;
import httl.util.UnsafeByteArrayInputStream;
import httl.util.UnsafeByteArrayOutputStream;

import javax.tools.*;
import javax.tools.JavaFileObject.Kind;
=======
>>>>>>> 724a4d69
import java.io.File;
import java.io.IOException;
import java.io.InputStream;
import java.io.OutputStream;
import java.net.URI;
import java.net.URL;
import java.net.URLClassLoader;
<<<<<<< HEAD
import java.security.AccessController;
import java.security.PrivilegedAction;
import java.util.*;
=======
import java.util.ArrayList;
import java.util.Collections;
import java.util.HashMap;
import java.util.HashSet;
import java.util.List;
import java.util.Map;
import java.util.Set;
import java.util.regex.Matcher;
import java.util.regex.Pattern;
import javax.tools.Diagnostic;
import javax.tools.DiagnosticCollector;
import javax.tools.DiagnosticListener;
import javax.tools.FileObject;
import javax.tools.ForwardingJavaFileManager;
import javax.tools.JavaCompiler;
import javax.tools.JavaFileManager;
import javax.tools.JavaFileObject;
import javax.tools.JavaFileObject.Kind;
import javax.tools.SimpleJavaFileObject;
import javax.tools.StandardJavaFileManager;
import javax.tools.StandardLocation;
import javax.tools.ToolProvider;
>>>>>>> 724a4d69

import httl.spi.Compiler;
import httl.util.ClassUtils;
import httl.util.StringUtils;
import httl.util.UnsafeByteArrayInputStream;
import httl.util.UnsafeByteArrayOutputStream;

/**
 * JdkCompiler. (SPI, Singleton, ThreadSafe)
 *
 * @author Liang Fei (liangfei0201 AT gmail DOT com)
<<<<<<< HEAD
=======
 * @author Adamansky Anton (adamansky@softmotions.com)
>>>>>>> 724a4d69
 * @see httl.spi.translators.CompiledTranslator#setCompiler(Compiler)
 */
public class JdkCompiler extends AbstractCompiler {

    private final JavaCompiler compiler;

<<<<<<< HEAD
    private final DiagnosticCollector<JavaFileObject> diagnosticCollector;

    private final StandardJavaFileManager standardJavaFileManager;

    private final ClassLoaderImpl classLoader;

    private final JavaFileManagerImpl javaFileManager;

    private final List<String> options = new ArrayList<String>();

    private final List<String> lintOptions = new ArrayList<String>();

    private boolean lintUnchecked;

    public JdkCompiler() {
        compiler = ToolProvider.getSystemJavaCompiler();
        if (compiler == null) {
            throw new IllegalStateException("Can not get system java compiler. Please run with JDK (NOT JVM), or configure the httl.properties: compiler=httl.spi.compilers.JavassistCompiler, and add javassist.jar.");
        }
        diagnosticCollector = new DiagnosticCollector<JavaFileObject>();
        standardJavaFileManager = compiler.getStandardFileManager(diagnosticCollector, null, null);
        ClassLoader contextLoader = Thread.currentThread().getContextClassLoader();
        try {
            contextLoader.loadClass(JdkCompiler.class.getName());
        } catch (ClassNotFoundException e) { // 如果线程上下文的ClassLoader不能加载当前httl.jar包中的类，则切换回httl.jar所在的ClassLoader
            contextLoader = JdkCompiler.class.getClassLoader();
        }
        ClassLoader loader = contextLoader;
        Set<File> files = new HashSet<File>();
        while (loader instanceof URLClassLoader
                && (!loader.getClass().getName().equals("sun.misc.Launcher$AppClassLoader"))) {
            URLClassLoader urlClassLoader = (URLClassLoader) loader;
            for (URL url : urlClassLoader.getURLs()) {
                files.add(new File(url.getFile()));
            }
            loader = loader.getParent();
        }
        if (files.size() > 0) {
            try {
                Iterable<? extends File> list = standardJavaFileManager.getLocation(StandardLocation.CLASS_PATH);
                for (File file : list) {
                    files.add(file);
                }
                standardJavaFileManager.setLocation(StandardLocation.CLASS_PATH, files);
            } catch (IOException e) {
                throw new IllegalStateException(e.getMessage(), e);
            }
        }
        final ClassLoader parentLoader = contextLoader;
        classLoader = AccessController.doPrivileged(new PrivilegedAction<ClassLoaderImpl>() {
            public ClassLoaderImpl run() {
                return new ClassLoaderImpl(parentLoader);
            }
        });
        javaFileManager = new JavaFileManagerImpl(standardJavaFileManager, classLoader);
        lintOptions.add("-Xlint:unchecked");
    }

    public void init() {
        if (logger != null && logger.isDebugEnabled()) {
            StringBuilder buf = new StringBuilder(320);
            buf.append("JDK Compiler classpath locations:\n");
            buf.append("================\n");
            for (File file : standardJavaFileManager.getLocation(StandardLocation.CLASS_PATH)) {
                buf.append(file.getAbsolutePath());
                buf.append("\n");
            }
            buf.append("================\n");
            logger.debug(buf.toString());
        }
    }

    /**
     * httl.properties: java.specification.version=1.7
     */
    public void setCompileVersion(String version) {
        if (StringUtils.isNotEmpty(version)
                && !version.equals(ClassUtils.getJavaVersion())) {
            options.add("-target");
            options.add(version);
            lintOptions.add("-target");
            lintOptions.add(version);
        }
    }

    /**
     * httl.properties: lint.unchecked=true
     */
    public void setLintUnchecked(boolean lintUnchecked) {
        this.lintUnchecked = lintUnchecked;
    }

    @Override
    protected Class<?> doCompile(String name, String sourceCode) throws Exception {
        try {
            return doCompile(name, sourceCode, options);
        } catch (Exception e) {
            if (lintUnchecked && e.getMessage() != null
                    && e.getMessage().contains("-Xlint:unchecked")) {
                try {
                    return doCompile(name, sourceCode, lintOptions);
                } catch (Exception e2) {
                    throw e2;
                }
            }
            throw e;
        }
    }

    private Class<?> doCompile(String name, String sourceCode, List<String> options) throws Exception {
        try {
            return classLoader.loadClass(name);
        } catch (ClassNotFoundException e) {
            int i = name.lastIndexOf('.');
            String packageName = i < 0 ? "" : name.substring(0, i);
            String className = i < 0 ? name : name.substring(i + 1);
            JavaFileObjectImpl javaFileObject = new JavaFileObjectImpl(className, sourceCode);
            javaFileManager.putFileForInput(StandardLocation.SOURCE_PATH, packageName,
                    className + ClassUtils.JAVA_EXTENSION, javaFileObject);
            Boolean result = compiler.getTask(null, javaFileManager, diagnosticCollector, options,
                    null, Arrays.asList(javaFileObject)).call();
            if (result == null || !result) {
                throw new IllegalStateException("Compilation failed. class: " + name + ", diagnostics: " + diagnosticCollector.getDiagnostics());
            }
            if (compileDirectory != null) {
                saveBytecode(name, javaFileObject.getByteCode());
            }
            return classLoader.loadClass(name);
        }
    }

    private static final class JavaFileObjectImpl extends SimpleJavaFileObject {

        private final CharSequence source;
        private UnsafeByteArrayOutputStream bytecode;

        public JavaFileObjectImpl(final String baseName, final CharSequence source) {
            super(ClassUtils.toURI(baseName + ClassUtils.JAVA_EXTENSION), Kind.SOURCE);
            this.source = source;
        }

        JavaFileObjectImpl(final String name, final Kind kind) {
            super(ClassUtils.toURI(name), kind);
            source = null;
        }

        public JavaFileObjectImpl(URI uri, Kind kind) {
            super(uri, kind);
            source = null;
        }

        @Override
        public CharSequence getCharContent(final boolean ignoreEncodingErrors) throws UnsupportedOperationException {
            if (source == null) {
                throw new UnsupportedOperationException("source == null");
            }
            return source;
        }

        @Override
        public InputStream openInputStream() {
            return new UnsafeByteArrayInputStream(getByteCode());
        }

        @Override
        public OutputStream openOutputStream() {
            return bytecode = new UnsafeByteArrayOutputStream();
        }

        public byte[] getByteCode() {
            return bytecode.toByteArray();
        }
    }

    private static final class JavaFileManagerImpl extends ForwardingJavaFileManager<JavaFileManager> {

        private final ClassLoaderImpl classLoader;

        private final Map<URI, JavaFileObject> fileObjects = new HashMap<URI, JavaFileObject>();

        public JavaFileManagerImpl(JavaFileManager fileManager, ClassLoaderImpl classLoader) {
            super(fileManager);
            this.classLoader = classLoader;
        }

        @Override
        public FileObject getFileForInput(Location location, String packageName, String relativeName) throws IOException {
            FileObject o = fileObjects.get(uri(location, packageName, relativeName));
            if (o != null)
                return o;
            return super.getFileForInput(location, packageName, relativeName);
        }

        public void putFileForInput(StandardLocation location, String packageName, String relativeName, JavaFileObject file) {
            fileObjects.put(uri(location, packageName, relativeName), file);
        }

        private URI uri(Location location, String packageName, String relativeName) {
            return ClassUtils.toURI(location.getName() + '/' + packageName + '/' + relativeName);
        }

        @Override
        public JavaFileObject getJavaFileForOutput(Location location, String qualifiedName, Kind kind, FileObject outputFile)
                throws IOException {
            JavaFileObject file = new JavaFileObjectImpl(qualifiedName, kind);
            classLoader.add(qualifiedName, file);
            return file;
        }

        @Override
        public ClassLoader getClassLoader(JavaFileManager.Location location) {
            return classLoader;
        }

        @Override
        public String inferBinaryName(Location loc, JavaFileObject file) {
            if (file instanceof JavaFileObjectImpl)
                return file.getName();
            return super.inferBinaryName(loc, file);
        }

        @Override
        public Iterable<JavaFileObject> list(Location location, String packageName, Set<Kind> kinds, boolean recurse)
                throws IOException {
            ArrayList<JavaFileObject> files = new ArrayList<JavaFileObject>();
            if (location == StandardLocation.CLASS_PATH && kinds.contains(JavaFileObject.Kind.CLASS)) {
                for (JavaFileObject file : fileObjects.values()) {
                    if (file.getKind() == Kind.CLASS && file.getName().startsWith(packageName)) {
                        files.add(file);
                    }
                }
                files.addAll(classLoader.files());
            } else if (location == StandardLocation.SOURCE_PATH && kinds.contains(JavaFileObject.Kind.SOURCE)) {
                for (JavaFileObject file : fileObjects.values()) {
                    if (file.getKind() == Kind.SOURCE && file.getName().startsWith(packageName)) {
                        files.add(file);
                    }
                }
            }
            Iterable<JavaFileObject> result = super.list(location, packageName, kinds, recurse);
            for (JavaFileObject file : result) {
                files.add(file);
            }
            return files;
        }
    }

    private final class ClassLoaderImpl extends ClassLoader {

        private final Map<String, JavaFileObject> classes = new HashMap<String, JavaFileObject>();

        ClassLoaderImpl(final ClassLoader parentClassLoader) {
            super(parentClassLoader);
        }

        Collection<JavaFileObject> files() {
            return Collections.unmodifiableCollection(classes.values());
        }

        @Override
        protected Class<?> findClass(final String qualifiedClassName) throws ClassNotFoundException {
            try {
                return super.findClass(qualifiedClassName);
            } catch (ClassNotFoundException e) {
                JavaFileObject file = classes.get(qualifiedClassName);
                if (file != null) {
                    byte[] bytes = ((JavaFileObjectImpl) file).getByteCode();
                    return defineClass(qualifiedClassName, bytes, 0, bytes.length);
                }
                throw e;
            }
        }

        void add(final String qualifiedClassName, final JavaFileObject javaFile) {
            classes.put(qualifiedClassName, javaFile);
        }

        @Override
        public InputStream getResourceAsStream(final String name) {
            if (name.endsWith(ClassUtils.CLASS_EXTENSION)) {
                String qualifiedClassName = name.substring(0, name.length() - ClassUtils.CLASS_EXTENSION.length()).replace('/', '.');
                JavaFileObjectImpl file = (JavaFileObjectImpl) classes.get(qualifiedClassName);
                if (file != null) {
                    return new UnsafeByteArrayInputStream(file.getByteCode());
                }
            }
            return super.getResourceAsStream(name);
        }
    }
=======
    private final StandardJavaFileManager standardJavaFileManager;

    private final ClassLoader parentClassLoader;

    private final JavaFileManagerImpl javaFileManager;

    // qualifiedClassName => TemplateClassLoader
    private final Map<String, TemplateClassLoader> qname2Loader = new HashMap<>();

    private final List<String> options = new ArrayList<>();

    private final List<String> lintOptions = new ArrayList<>();

    private boolean lintUnchecked;

    private static final Pattern CLASS_TS_REGEXP = Pattern.compile("_ts(\\d+)?");

    public JdkCompiler() {
        compiler = ToolProvider.getSystemJavaCompiler();
        if (compiler == null) {
            throw new
                    IllegalStateException("Can not get system java compiler. " +
                                          "Please run with JDK (NOT JVM), or configure the httl.properties: " +
                                          "compiler=httl.spi.compilers.JavassistCompiler, and add javassist.jar.");
        }
        standardJavaFileManager = compiler.getStandardFileManager(new DiagnosticListener<JavaFileObject>() {
            @Override
            public void report(Diagnostic<? extends JavaFileObject> diagnostic) {
                switch (diagnostic.getKind()) {
                    case ERROR:
                        logger.error(diagnostic.toString());
                        break;
                    case MANDATORY_WARNING:
                    case WARNING:
                    case NOTE:
                    case OTHER:
                        if (logger.isDebugEnabled() || logger.isTraceEnabled()) {
                            logger.debug(diagnostic.getKind().toString() + ' ' + diagnostic.toString());
                        }
                        break;
                }
            }
        }, null, null);
        ClassLoader contextLoader = Thread.currentThread().getContextClassLoader();
        try {
            contextLoader.loadClass(JdkCompiler.class.getName());
        } catch (ClassNotFoundException ignored) { // 如果线程上下文的ClassLoader不能加载当前httl.jar包中的类，则切换回httl.jar所在的ClassLoader
            contextLoader = JdkCompiler.class.getClassLoader();
        }
        this.parentClassLoader = contextLoader;

        ClassLoader loader = contextLoader;
        Set<File> files = new HashSet<>();
        while (loader instanceof URLClassLoader
               && (!"sun.misc.Launcher$AppClassLoader".equals(loader.getClass().getName()))) {
            URLClassLoader urlClassLoader = (URLClassLoader) loader;
            for (URL url : urlClassLoader.getURLs()) {
                files.add(new File(url.getFile()));
            }
            loader = loader.getParent();
        }
        if (!files.isEmpty()) {
            try {
                Iterable<? extends File> list = standardJavaFileManager.getLocation(StandardLocation.CLASS_PATH);
                for (File file : list) {
                    files.add(file);
                }
                standardJavaFileManager.setLocation(StandardLocation.CLASS_PATH, files);
            } catch (IOException e) {
                throw new IllegalStateException(e.getMessage(), e);
            }
        }
        javaFileManager = new JavaFileManagerImpl(standardJavaFileManager);
        lintOptions.add("-Xlint:unchecked");
    }

    public void init() {
        if (logger != null && logger.isDebugEnabled()) {
            StringBuilder buf = new StringBuilder(320);
            buf.append("JDK Compiler classpath locations:\n");
            buf.append("================\n");
            for (File file : standardJavaFileManager.getLocation(StandardLocation.CLASS_PATH)) {
                buf.append(file.getAbsolutePath());
                buf.append("\n");
            }
            buf.append("================\n");
            logger.debug(buf.toString());
        }
    }

    private String stripClassTimestamp(String cname) {
        Matcher m = CLASS_TS_REGEXP.matcher(cname);
        if (m.find()) {
            return cname.substring(0, cname.lastIndexOf('_'));
        } else {
            return cname;
        }
    }

    /**
     * httl.properties: java.specification.version=1.7
     */
    public void setCompileVersion(String version) {
        if (StringUtils.isNotEmpty(version)
            && !version.equals(ClassUtils.getJavaVersion())) {
            options.add("-target");
            options.add(version);
            lintOptions.add("-target");
            lintOptions.add(version);
        }
    }

    /**
     * httl.properties: lint.unchecked=true
     */
    public void setLintUnchecked(boolean lintUnchecked) {
        this.lintUnchecked = lintUnchecked;
    }

    @Override
    protected Class<?> doCompile(String name, String sourceCode) throws Exception {
        try {
            return doCompile(name, sourceCode, options);
        } catch (Exception e) {
            if (lintUnchecked && e.getMessage() != null
                && e.getMessage().contains("-Xlint:unchecked")) {
                return doCompile(name, sourceCode, lintOptions);
            }
            throw e;
        }
    }

    private Class<?> doCompile(String name, String sourceCode, List<String> options) throws Exception {

        String strippedName = stripClassTimestamp(name);
        // to avoid ts associated leaks we use one classloader per class
        TemplateClassLoader cl = qname2Loader.get(strippedName);
        if (cl != null && name.equals(cl.qualifiedClassName)) {
            try {
                return cl.loadClass(name);
            } catch (ClassNotFoundException ignored) {
            }
        }
        int i = name.lastIndexOf('.');
        String packageName = i < 0 ? "" : name.substring(0, i);
        String className = i < 0 ? name : name.substring(i + 1);
        JavaFileObjectImpl javaFileObject = new JavaFileObjectImpl(className, sourceCode);
        javaFileManager.putFileForInput(StandardLocation.SOURCE_PATH, packageName, className, javaFileObject);
        DiagnosticCollector<JavaFileObject> dc = new DiagnosticCollector<>();
        Boolean result = compiler.getTask(null, javaFileManager, dc, options,
                                          null, Collections.singletonList(javaFileObject)).call();
        if (result == null || !result) {
            throw new IllegalStateException("Compilation failed. class: " + name +
                                            ", diagnostics: " + dc.getDiagnostics());
        }
        cl = qname2Loader.get(strippedName);
        if (cl == null) {
            throw new IllegalStateException("Classloader for: " + name + " is not found");
        }
        return cl.loadClass(name);
    }

    private class TemplateClassLoader extends ClassLoader {

        private final JavaFileObjectImpl jfo;

        private final String qualifiedClassName;
>>>>>>> 724a4d69

        private TemplateClassLoader(String qualifiedClassName, Kind kind) {
            super(parentClassLoader);
            this.qualifiedClassName = qualifiedClassName;
            this.jfo = new JavaFileObjectImpl(qualifiedClassName, kind);
        }

        @Override
        protected Class<?> findClass(String qualifiedClassName) throws ClassNotFoundException {
            try {
                return super.findClass(qualifiedClassName);
            } catch (ClassNotFoundException e) {
                byte[] bytes = jfo.getByteCode();
                try {
                    saveBytecode(qualifiedClassName, bytes);
                } catch (IOException e2) {
                    throw new IllegalStateException(e2.getMessage(), e2);
                }
                return defineClass(qualifiedClassName, bytes, 0, bytes.length);
            }
        }

        @Override
        public InputStream getResourceAsStream(final String name) {
            if (name.endsWith(ClassUtils.CLASS_EXTENSION)) {
                String cn = name.substring(0, name.length() - ClassUtils.CLASS_EXTENSION.length()).replace('/', '.');
                TemplateClassLoader slot = qname2Loader.get(cn);
                if (slot == null) {
                    slot = qname2Loader.get(stripClassTimestamp(cn));
                }
                if (slot != null) {
                    return new UnsafeByteArrayInputStream(slot.jfo.getByteCode());
                }
            }
            return super.getResourceAsStream(name);
        }
    }

    private static final class JavaFileObjectImpl extends SimpleJavaFileObject {

        private UnsafeByteArrayOutputStream bytecode;

        private final CharSequence source;

        private JavaFileObjectImpl(final String baseName, final CharSequence source) {
            super(ClassUtils.toURI(baseName + ClassUtils.JAVA_EXTENSION), Kind.SOURCE);
            this.source = source;
        }

        JavaFileObjectImpl(final String name, final Kind kind) {
            super(ClassUtils.toURI(name), kind);
            source = null;
        }

        private JavaFileObjectImpl(URI uri, Kind kind) {
            super(uri, kind);
            source = null;
        }

        @Override
        public CharSequence getCharContent(final boolean ignoreEncodingErrors) throws UnsupportedOperationException {
            if (source == null) {
                throw new UnsupportedOperationException("source == null");
            }
            return source;
        }

        @Override
        public InputStream openInputStream() {
            return new UnsafeByteArrayInputStream(getByteCode());
        }

        @Override
        public OutputStream openOutputStream() {
            return bytecode = new UnsafeByteArrayOutputStream();
        }

        public byte[] getByteCode() {
            return bytecode.toByteArray();
        }
    }

    private class JavaFileManagerImpl extends ForwardingJavaFileManager<JavaFileManager> {

        private final Map<URI, JavaFileObject> fileObjects = new HashMap<>();

        private JavaFileManagerImpl(JavaFileManager fileManager) {
            super(fileManager);
        }

        private URI uri(JavaFileManager.Location location, String packageName, String relativeName) {
            return ClassUtils.toURI(location.getName() + '/' + packageName + '/' + stripClassTimestamp(relativeName));
        }

        public void putFileForInput(StandardLocation location,
                                    String packageName,
                                    String className,
                                    JavaFileObject file) {
            fileObjects.put(uri(location, packageName,
                                stripClassTimestamp(className) + ClassUtils.JAVA_EXTENSION),
                            file);
        }

        @Override
        public FileObject getFileForInput(Location location,
                                          String packageName,
                                          String relativeName) throws IOException {
            if (relativeName.endsWith(ClassUtils.JAVA_EXTENSION)) {
                relativeName = stripClassTimestamp(
                        relativeName.substring(0, relativeName.length() - ClassUtils.JAVA_EXTENSION.length())
                );
            }
            FileObject o = fileObjects.get(uri(location, packageName, relativeName));
            if (o != null) {
                return o;
            }
            return super.getFileForInput(location, packageName, relativeName);
        }

        @Override
        public JavaFileObject getJavaFileForOutput(Location location,
                                                   String qualifiedName,
                                                   Kind kind,
                                                   FileObject outputFile) throws IOException {
            TemplateClassLoader slot = new TemplateClassLoader(qualifiedName, kind);
            qname2Loader.put(stripClassTimestamp(qualifiedName), slot);
            return slot.jfo;
        }

        @Override
        public String inferBinaryName(Location loc, JavaFileObject file) {
            if (file instanceof JavaFileObjectImpl) {
                return file.getName();
            }
            return super.inferBinaryName(loc, file);
        }

        @Override
        public Iterable<JavaFileObject> list(Location location, String packageName, Set<Kind> kinds, boolean recurse)
                throws IOException {
            List<JavaFileObject> files = new ArrayList<>();
            if (location == StandardLocation.CLASS_PATH && kinds.contains(JavaFileObject.Kind.CLASS)) {
                for (JavaFileObject file : fileObjects.values()) {
                    if (file.getKind() == Kind.CLASS && file.getName().startsWith(packageName)) {
                        files.add(file);
                    }
                }
                for (TemplateClassLoader ts : qname2Loader.values()) {
                    files.add(ts.jfo);
                }
            } else if (location == StandardLocation.SOURCE_PATH && kinds.contains(JavaFileObject.Kind.SOURCE)) {
                for (JavaFileObject file : fileObjects.values()) {
                    if (file.getKind() == Kind.SOURCE && file.getName().startsWith(packageName)) {
                        files.add(file);
                    }
                }
            }
            Iterable<JavaFileObject> result = super.list(location, packageName, kinds, recurse);
            for (JavaFileObject file : result) {
                files.add(file);
            }
            return files;
        }
    }
}<|MERGE_RESOLUTION|>--- conflicted
+++ resolved
@@ -15,17 +15,6 @@
  */
 package httl.spi.compilers;
 
-<<<<<<< HEAD
-import httl.spi.Compiler;
-import httl.util.ClassUtils;
-import httl.util.StringUtils;
-import httl.util.UnsafeByteArrayInputStream;
-import httl.util.UnsafeByteArrayOutputStream;
-
-import javax.tools.*;
-import javax.tools.JavaFileObject.Kind;
-=======
->>>>>>> 724a4d69
 import java.io.File;
 import java.io.IOException;
 import java.io.InputStream;
@@ -33,11 +22,6 @@
 import java.net.URI;
 import java.net.URL;
 import java.net.URLClassLoader;
-<<<<<<< HEAD
-import java.security.AccessController;
-import java.security.PrivilegedAction;
-import java.util.*;
-=======
 import java.util.ArrayList;
 import java.util.Collections;
 import java.util.HashMap;
@@ -60,7 +44,6 @@
 import javax.tools.StandardJavaFileManager;
 import javax.tools.StandardLocation;
 import javax.tools.ToolProvider;
->>>>>>> 724a4d69
 
 import httl.spi.Compiler;
 import httl.util.ClassUtils;
@@ -72,307 +55,13 @@
  * JdkCompiler. (SPI, Singleton, ThreadSafe)
  *
  * @author Liang Fei (liangfei0201 AT gmail DOT com)
-<<<<<<< HEAD
-=======
  * @author Adamansky Anton (adamansky@softmotions.com)
->>>>>>> 724a4d69
  * @see httl.spi.translators.CompiledTranslator#setCompiler(Compiler)
  */
 public class JdkCompiler extends AbstractCompiler {
 
     private final JavaCompiler compiler;
 
-<<<<<<< HEAD
-    private final DiagnosticCollector<JavaFileObject> diagnosticCollector;
-
-    private final StandardJavaFileManager standardJavaFileManager;
-
-    private final ClassLoaderImpl classLoader;
-
-    private final JavaFileManagerImpl javaFileManager;
-
-    private final List<String> options = new ArrayList<String>();
-
-    private final List<String> lintOptions = new ArrayList<String>();
-
-    private boolean lintUnchecked;
-
-    public JdkCompiler() {
-        compiler = ToolProvider.getSystemJavaCompiler();
-        if (compiler == null) {
-            throw new IllegalStateException("Can not get system java compiler. Please run with JDK (NOT JVM), or configure the httl.properties: compiler=httl.spi.compilers.JavassistCompiler, and add javassist.jar.");
-        }
-        diagnosticCollector = new DiagnosticCollector<JavaFileObject>();
-        standardJavaFileManager = compiler.getStandardFileManager(diagnosticCollector, null, null);
-        ClassLoader contextLoader = Thread.currentThread().getContextClassLoader();
-        try {
-            contextLoader.loadClass(JdkCompiler.class.getName());
-        } catch (ClassNotFoundException e) { // 如果线程上下文的ClassLoader不能加载当前httl.jar包中的类，则切换回httl.jar所在的ClassLoader
-            contextLoader = JdkCompiler.class.getClassLoader();
-        }
-        ClassLoader loader = contextLoader;
-        Set<File> files = new HashSet<File>();
-        while (loader instanceof URLClassLoader
-                && (!loader.getClass().getName().equals("sun.misc.Launcher$AppClassLoader"))) {
-            URLClassLoader urlClassLoader = (URLClassLoader) loader;
-            for (URL url : urlClassLoader.getURLs()) {
-                files.add(new File(url.getFile()));
-            }
-            loader = loader.getParent();
-        }
-        if (files.size() > 0) {
-            try {
-                Iterable<? extends File> list = standardJavaFileManager.getLocation(StandardLocation.CLASS_PATH);
-                for (File file : list) {
-                    files.add(file);
-                }
-                standardJavaFileManager.setLocation(StandardLocation.CLASS_PATH, files);
-            } catch (IOException e) {
-                throw new IllegalStateException(e.getMessage(), e);
-            }
-        }
-        final ClassLoader parentLoader = contextLoader;
-        classLoader = AccessController.doPrivileged(new PrivilegedAction<ClassLoaderImpl>() {
-            public ClassLoaderImpl run() {
-                return new ClassLoaderImpl(parentLoader);
-            }
-        });
-        javaFileManager = new JavaFileManagerImpl(standardJavaFileManager, classLoader);
-        lintOptions.add("-Xlint:unchecked");
-    }
-
-    public void init() {
-        if (logger != null && logger.isDebugEnabled()) {
-            StringBuilder buf = new StringBuilder(320);
-            buf.append("JDK Compiler classpath locations:\n");
-            buf.append("================\n");
-            for (File file : standardJavaFileManager.getLocation(StandardLocation.CLASS_PATH)) {
-                buf.append(file.getAbsolutePath());
-                buf.append("\n");
-            }
-            buf.append("================\n");
-            logger.debug(buf.toString());
-        }
-    }
-
-    /**
-     * httl.properties: java.specification.version=1.7
-     */
-    public void setCompileVersion(String version) {
-        if (StringUtils.isNotEmpty(version)
-                && !version.equals(ClassUtils.getJavaVersion())) {
-            options.add("-target");
-            options.add(version);
-            lintOptions.add("-target");
-            lintOptions.add(version);
-        }
-    }
-
-    /**
-     * httl.properties: lint.unchecked=true
-     */
-    public void setLintUnchecked(boolean lintUnchecked) {
-        this.lintUnchecked = lintUnchecked;
-    }
-
-    @Override
-    protected Class<?> doCompile(String name, String sourceCode) throws Exception {
-        try {
-            return doCompile(name, sourceCode, options);
-        } catch (Exception e) {
-            if (lintUnchecked && e.getMessage() != null
-                    && e.getMessage().contains("-Xlint:unchecked")) {
-                try {
-                    return doCompile(name, sourceCode, lintOptions);
-                } catch (Exception e2) {
-                    throw e2;
-                }
-            }
-            throw e;
-        }
-    }
-
-    private Class<?> doCompile(String name, String sourceCode, List<String> options) throws Exception {
-        try {
-            return classLoader.loadClass(name);
-        } catch (ClassNotFoundException e) {
-            int i = name.lastIndexOf('.');
-            String packageName = i < 0 ? "" : name.substring(0, i);
-            String className = i < 0 ? name : name.substring(i + 1);
-            JavaFileObjectImpl javaFileObject = new JavaFileObjectImpl(className, sourceCode);
-            javaFileManager.putFileForInput(StandardLocation.SOURCE_PATH, packageName,
-                    className + ClassUtils.JAVA_EXTENSION, javaFileObject);
-            Boolean result = compiler.getTask(null, javaFileManager, diagnosticCollector, options,
-                    null, Arrays.asList(javaFileObject)).call();
-            if (result == null || !result) {
-                throw new IllegalStateException("Compilation failed. class: " + name + ", diagnostics: " + diagnosticCollector.getDiagnostics());
-            }
-            if (compileDirectory != null) {
-                saveBytecode(name, javaFileObject.getByteCode());
-            }
-            return classLoader.loadClass(name);
-        }
-    }
-
-    private static final class JavaFileObjectImpl extends SimpleJavaFileObject {
-
-        private final CharSequence source;
-        private UnsafeByteArrayOutputStream bytecode;
-
-        public JavaFileObjectImpl(final String baseName, final CharSequence source) {
-            super(ClassUtils.toURI(baseName + ClassUtils.JAVA_EXTENSION), Kind.SOURCE);
-            this.source = source;
-        }
-
-        JavaFileObjectImpl(final String name, final Kind kind) {
-            super(ClassUtils.toURI(name), kind);
-            source = null;
-        }
-
-        public JavaFileObjectImpl(URI uri, Kind kind) {
-            super(uri, kind);
-            source = null;
-        }
-
-        @Override
-        public CharSequence getCharContent(final boolean ignoreEncodingErrors) throws UnsupportedOperationException {
-            if (source == null) {
-                throw new UnsupportedOperationException("source == null");
-            }
-            return source;
-        }
-
-        @Override
-        public InputStream openInputStream() {
-            return new UnsafeByteArrayInputStream(getByteCode());
-        }
-
-        @Override
-        public OutputStream openOutputStream() {
-            return bytecode = new UnsafeByteArrayOutputStream();
-        }
-
-        public byte[] getByteCode() {
-            return bytecode.toByteArray();
-        }
-    }
-
-    private static final class JavaFileManagerImpl extends ForwardingJavaFileManager<JavaFileManager> {
-
-        private final ClassLoaderImpl classLoader;
-
-        private final Map<URI, JavaFileObject> fileObjects = new HashMap<URI, JavaFileObject>();
-
-        public JavaFileManagerImpl(JavaFileManager fileManager, ClassLoaderImpl classLoader) {
-            super(fileManager);
-            this.classLoader = classLoader;
-        }
-
-        @Override
-        public FileObject getFileForInput(Location location, String packageName, String relativeName) throws IOException {
-            FileObject o = fileObjects.get(uri(location, packageName, relativeName));
-            if (o != null)
-                return o;
-            return super.getFileForInput(location, packageName, relativeName);
-        }
-
-        public void putFileForInput(StandardLocation location, String packageName, String relativeName, JavaFileObject file) {
-            fileObjects.put(uri(location, packageName, relativeName), file);
-        }
-
-        private URI uri(Location location, String packageName, String relativeName) {
-            return ClassUtils.toURI(location.getName() + '/' + packageName + '/' + relativeName);
-        }
-
-        @Override
-        public JavaFileObject getJavaFileForOutput(Location location, String qualifiedName, Kind kind, FileObject outputFile)
-                throws IOException {
-            JavaFileObject file = new JavaFileObjectImpl(qualifiedName, kind);
-            classLoader.add(qualifiedName, file);
-            return file;
-        }
-
-        @Override
-        public ClassLoader getClassLoader(JavaFileManager.Location location) {
-            return classLoader;
-        }
-
-        @Override
-        public String inferBinaryName(Location loc, JavaFileObject file) {
-            if (file instanceof JavaFileObjectImpl)
-                return file.getName();
-            return super.inferBinaryName(loc, file);
-        }
-
-        @Override
-        public Iterable<JavaFileObject> list(Location location, String packageName, Set<Kind> kinds, boolean recurse)
-                throws IOException {
-            ArrayList<JavaFileObject> files = new ArrayList<JavaFileObject>();
-            if (location == StandardLocation.CLASS_PATH && kinds.contains(JavaFileObject.Kind.CLASS)) {
-                for (JavaFileObject file : fileObjects.values()) {
-                    if (file.getKind() == Kind.CLASS && file.getName().startsWith(packageName)) {
-                        files.add(file);
-                    }
-                }
-                files.addAll(classLoader.files());
-            } else if (location == StandardLocation.SOURCE_PATH && kinds.contains(JavaFileObject.Kind.SOURCE)) {
-                for (JavaFileObject file : fileObjects.values()) {
-                    if (file.getKind() == Kind.SOURCE && file.getName().startsWith(packageName)) {
-                        files.add(file);
-                    }
-                }
-            }
-            Iterable<JavaFileObject> result = super.list(location, packageName, kinds, recurse);
-            for (JavaFileObject file : result) {
-                files.add(file);
-            }
-            return files;
-        }
-    }
-
-    private final class ClassLoaderImpl extends ClassLoader {
-
-        private final Map<String, JavaFileObject> classes = new HashMap<String, JavaFileObject>();
-
-        ClassLoaderImpl(final ClassLoader parentClassLoader) {
-            super(parentClassLoader);
-        }
-
-        Collection<JavaFileObject> files() {
-            return Collections.unmodifiableCollection(classes.values());
-        }
-
-        @Override
-        protected Class<?> findClass(final String qualifiedClassName) throws ClassNotFoundException {
-            try {
-                return super.findClass(qualifiedClassName);
-            } catch (ClassNotFoundException e) {
-                JavaFileObject file = classes.get(qualifiedClassName);
-                if (file != null) {
-                    byte[] bytes = ((JavaFileObjectImpl) file).getByteCode();
-                    return defineClass(qualifiedClassName, bytes, 0, bytes.length);
-                }
-                throw e;
-            }
-        }
-
-        void add(final String qualifiedClassName, final JavaFileObject javaFile) {
-            classes.put(qualifiedClassName, javaFile);
-        }
-
-        @Override
-        public InputStream getResourceAsStream(final String name) {
-            if (name.endsWith(ClassUtils.CLASS_EXTENSION)) {
-                String qualifiedClassName = name.substring(0, name.length() - ClassUtils.CLASS_EXTENSION.length()).replace('/', '.');
-                JavaFileObjectImpl file = (JavaFileObjectImpl) classes.get(qualifiedClassName);
-                if (file != null) {
-                    return new UnsafeByteArrayInputStream(file.getByteCode());
-                }
-            }
-            return super.getResourceAsStream(name);
-        }
-    }
-=======
     private final StandardJavaFileManager standardJavaFileManager;
 
     private final ClassLoader parentClassLoader;
@@ -540,7 +229,6 @@
         private final JavaFileObjectImpl jfo;
 
         private final String qualifiedClassName;
->>>>>>> 724a4d69
 
         private TemplateClassLoader(String qualifiedClassName, Kind kind) {
             super(parentClassLoader);
