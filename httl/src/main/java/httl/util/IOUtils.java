--- conflicted
+++ resolved
@@ -15,9 +15,7 @@
  */
 package httl.util;
 
-<<<<<<< HEAD
-import java.io.*;
-=======
+
 import httl.Resource;
 
 import java.io.BufferedReader;
@@ -26,7 +24,6 @@
 import java.io.OutputStream;
 import java.io.Reader;
 import java.io.Writer;
->>>>>>> 724a4d69
 import java.util.ArrayList;
 import java.util.List;
 
@@ -88,21 +85,6 @@
         }
     }
 
-<<<<<<< HEAD
-    public static List<String> readLines(Reader reader) throws IOException {
-        BufferedReader bufferedReader = new BufferedReader(reader);
-        try {
-            List<String> lines = new ArrayList<String>();
-            String line = null;
-            while ((line = bufferedReader.readLine()) != null) {
-                lines.add(line);
-            }
-            return lines;
-        } finally {
-            bufferedReader.close();
-        }
-    }
-=======
     public static String readToString(Resource resource) throws IOException {
         return (resource != null) ? readToString(resource.openReader()) : null;
     }
@@ -120,7 +102,6 @@
 			reader.close();
 		}
 	}
->>>>>>> 724a4d69
 
     public static void copy(Reader in, Writer out) throws IOException {
         try {
