<<<<<<< HEAD
/*
 * Copyright 2011-2013 HTTL Team.
 *  
 * Licensed under the Apache License, Version 2.0 (the "License");
 * you may not use this file except in compliance with the License.
 * You may obtain a copy of the License at
 *  
 *      http://www.apache.org/licenses/LICENSE-2.0
 *  
 * Unless required by applicable law or agreed to in writing, software
 * distributed under the License is distributed on an "AS IS" BASIS,
 * WITHOUT WARRANTIES OR CONDITIONS OF ANY KIND, either express or implied.
 * See the License for the specific language governing permissions and
 * limitations under the License.
 */
package httl.test;

import httl.Context;
import httl.Engine;
import httl.Template;
import httl.internal.util.ClassUtils;
import httl.internal.util.IOUtils;
import httl.internal.util.StringUtils;
import httl.internal.util.UnsafeByteArrayOutputStream;
import httl.spi.Codec;
import httl.spi.Loader;
import httl.spi.loaders.ClasspathLoader;
import httl.spi.loaders.MultiLoader;
import httl.spi.parsers.templates.AdaptiveTemplate;
import httl.test.model.Book;
import httl.test.model.Model;
import httl.test.model.User;

import java.io.File;
import java.io.FileInputStream;
import java.io.FileNotFoundException;
import java.io.InputStreamReader;
import java.io.StringWriter;
import java.net.URL;
import java.text.SimpleDateFormat;
import java.util.ArrayList;
import java.util.Arrays;
import java.util.HashMap;
import java.util.HashSet;
import java.util.List;
import java.util.Locale;
import java.util.Map;
import java.util.Set;
import java.util.TimeZone;
import java.util.TreeMap;

import junit.framework.TestCase;

import org.junit.Test;

/**
 * TemplateTest
 * 
 * @author Liang Fei (liangfei0201 AT gmail DOT com)
 */
public class TemplateTest extends TestCase {

	@SuppressWarnings("unchecked")
	@Test
	public void testTemplate() throws Exception {
		boolean profile = "true".equals(System.getProperty("profile"));
		String include = System.getProperty("includes");
		String exclude = System.getProperty("excludes");
		Set<String> includes = new HashSet<String>();
		Set<String> excludes = new HashSet<String>();
		if (StringUtils.isNotEmpty(include) && ! include.startsWith("$")) {
			includes.addAll(Arrays.asList(include.split("\\,")));
		} else if (StringUtils.isNotEmpty(exclude) && ! exclude.startsWith("$")) {
			excludes.addAll(Arrays.asList(exclude.split("\\,")));
		}
		SimpleDateFormat format = new SimpleDateFormat("yyyy-MM-dd");
		format.setTimeZone(TimeZone.getTimeZone("+0"));
		User user = new User("liangfei", "admin", "Y");
		Book[] books = new Book[10];
		books[0] = new Book("Practical API Design", "Jaroslav Tulach", "Apress", format.parse("2008-07-29"), 75, 85);
		books[1] = new Book("Effective Java", "Joshua Bloch", "Addison-Wesley Professional", format.parse("2008-05-28"), 55, 70);
		books[2] = new Book("Java Concurrency in Practice", "Doug Lea", "Addison-Wesley Professional", format.parse("2006-05-19"), 60, 60);
		books[3] = new Book("Java Programming Language", "James Gosling", "Prentice Hall", format.parse("2005-08-27"), 65, 75);
		books[4] = new Book("Domain-Driven Design", "Eric Evans", "Addison-Wesley Professional", format.parse("2003-08-30"), 70, 80);
		books[5] = new Book("Agile Project Management with Scrum", "Ken Schwaber", "Microsoft Press", format.parse("2004-03-10"), 40, 80);
		books[6] = new Book("J2EE Development without EJB", "Rod Johnson", "Wrox", format.parse("2011-09-17"), 40, 70);
		books[7] = new Book("Design Patterns", "Erich Gamma", "Addison-Wesley Professional", format.parse("1994-11-10"), 60, 80);
		books[8] = new Book("Agile Software Development, Principles, Patterns, and Practices", " Robert C. Martin", "Prentice Hall", format.parse("2002-10-25"), 80, 75);
		books[9] = new Book("Design by Contract, by Example", "Richard Mitchell", "Addison-Wesley Publishing Company", format.parse("2001-10-22"), 50, 85);
		Book[] books2 = new Book[2];
		books2[0] = new Book("Practical API Design2", "Jaroslav Tulach", "Apress", format.parse("2010-07-29"), 75, 85);
		books2[1] = new Book("Effective Java2", "Joshua Bloch", "Addison-Wesley Professional", format.parse("2010-05-28"), 55, 70);
		Map<String, Book> bookmap = new TreeMap<String, Book>();
		Map<String, Map<String, Object>> mapbookmap = new TreeMap<String, Map<String, Object>>();
		List<Map<String, Object>> mapbooklist = new ArrayList<Map<String, Object>>();
		for (Book book : books) {
			bookmap.put(book.getTitle().replaceAll("\\s+", ""), book);
			Map<String, Object> genericBook = ClassUtils.getProperties(book);
			mapbookmap.put(book.getTitle().replaceAll("\\s+", ""), genericBook);
			mapbooklist.add(genericBook);
		}
		Map<String, Book> bookmap2 = new TreeMap<String, Book>();
		for (Book book : books2) {
			bookmap2.put(book.getTitle().replaceAll("\\s+", ""), book);
		}
		Map<String, Object> context = new HashMap<String, Object>();
		context.put("chinese", "中文");
		context.put("impvar", "abcxyz");
		context.put("defvar", "mnnm");
		context.put("html", "<a href=\"foo.html\">foo</a>");
		context.put("user", user);
		context.put("books", books);
		context.put("booklist", Arrays.asList(books));
		context.put("bookmap", bookmap);
		context.put("mapbookmap", mapbookmap);
		context.put("mapbooklist", mapbooklist);
		context.put("emptybooks", new Book[0]);
		context.put("books2", books2);
		context.put("booklist2", Arrays.asList(books2));
		context.put("bookmap2", bookmap2);
		Model model = new Model();
		model.setChinese("中文");
		model.setImpvar("abcxyz");
		model.setDefvar("mnnm");
		model.setHtml("<a href=\"foo.html\">foo</a>");
		model.setUser(user);
		model.setBooks(books);
		model.setBooklist(Arrays.asList(books));
		model.setBookmap(bookmap);
		model.setMapbookmap(mapbookmap);
		model.setMapbooklist(mapbooklist);
		model.setEmptybooks(new Book[0]);
		model.setBooks2(books2);
		model.setBooklist2(Arrays.asList(books2));
		model.setBookmap2(bookmap2);
		String[] configs = new String[] { "httl-text.properties", "httl-comment.properties", "httl-javassist.properties", "httl-attribute.properties" };
		for (String config : configs) {
			Engine engine = Engine.getEngine(config);
			Codec[] codecs = engine.getProperty("codecs", Codec[].class);
			String json = codecs[0].toString("context", context);
			if (! profile) {
				Loader loader = engine.getProperty("loader", Loader.class);
				assertEquals(MultiLoader.class, loader.getClass());
				Loader[] loaders = engine.getProperty("loaders", Loader[].class);
				assertEquals(ClasspathLoader.class, loaders[0].getClass());
				loader = engine.getProperty("loaders", ClasspathLoader.class);
				assertEquals(ClasspathLoader.class, loader.getClass());
				String[] suffixes = engine.getProperty("template.suffix", new String[] { ".httl" });
				List<String> list = loader.list(suffixes[0]);
				assertTrue(list.size() > 0);
			}
			Object[] maps = new Object[] {context, model/*, json*/, null};
			for (Object map : maps) {
				if (map instanceof String) continue; // FIXME JSON格式的Map没有顺序，断言失败
				if (! profile) {
					System.out.println("========" + config + " (" + (map == null ? "null" : map.getClass().getSimpleName()) + " parameters)========");
				}
				String dir = engine.getProperty("template.directory", "");
				if (dir.length() > 0 && dir.startsWith("/")) {
					dir = dir.substring(1);
				}
				if (dir.length() > 0 && ! dir.endsWith("/")) {
					dir += "/";
				}
				File directory = new File(this.getClass().getClassLoader().getResource(dir + "templates/").getFile());
				assertTrue(directory.isDirectory());
				File[] files = directory.listFiles();
				long max = profile ? Long.MAX_VALUE : 1;
				for (long m = 0; m < max; m ++) {
					for (int i = 0, n = files.length; i < n; i ++) {
						File file = files[i];
						//if (! "switch_filter.httl".equals(file.getName())) continue; // 指定模板测试
						if ("httl-javassist.properties".equals(config)  // FIXME javassist的foreach 1..3编译不过
								&& "list.httl".equals(file.getName())) continue;
						if (! profile)
							System.out.println(file.getName());
						if (excludes.contains(file.getName()) || 
								(includes.size() > 0 && ! includes.contains(file.getName()))) {
							continue;
						}
						String encoding = "UTF-8";
						if ("gbk.httl".equals(file.getName())) {
							encoding = "GBK";
						}
						Engine _engine = engine;
						if ("extends_default.httl".equals(file.getName())) {
							_engine = Engine.getEngine("httl-extends.properties");
						}
						Template template = _engine.getTemplate("/templates/" + file.getName(), Locale.CHINA, encoding);
						if (! profile) {
							super.assertEquals(AdaptiveTemplate.class, template.getClass());
							super.assertEquals(Locale.CHINA, template.getLocale());
						}
						UnsafeByteArrayOutputStream actualStream = new UnsafeByteArrayOutputStream();
						StringWriter actualWriter = new StringWriter();
						if ("extends_var.httl".equals(file.getName())) {
							if (map instanceof Map) {
								((Map<String, Object>) map).put("extends", "default.httl");
							} else if (map instanceof Model) {
								((Model) map).setExtends("default.httl");
							}
						}
						try {
							template.render(map, actualWriter);
							template.render(map, actualStream);
						} catch (Throwable e) {
							System.out.println("\n================================\n" + template.getCode() + "\n================================\n");
							e.printStackTrace();
							throw new IllegalStateException(e.getMessage() + "\n================================\n" + template.getCode() + "\n================================\n", e);
						}
						if ("extends_var.httl".equals(file.getName())) {
							if (map instanceof Map) {
								((Map<String, Object>) map).remove("extends");
							} else if (map instanceof Model) {
								((Model) map).setExtends(null);
							}
						}
						if (! profile && map != null) {
							URL url = this.getClass().getClassLoader().getResource(dir + "results/" + file.getName() + ".txt");
							if (url == null) {
								throw new FileNotFoundException("Not found file: " + dir + "results/" + file.getName() + ".txt");
							}
							File result = new File(url.getFile());
							if (! result.exists()) {
								throw new FileNotFoundException("Not found file: " + result.getAbsolutePath());
							}
							String expected = IOUtils.readToString(new InputStreamReader(new FileInputStream(result), encoding));
							expected = expected.replace("\r", "");
							if ("httl-text.properties".equals(config) 
									&& ! "comment_cdata_escape.httl".equals(file.getName())
									&& ! template.getSource().contains("read(")) {
								expected = expected.replace("<!--", "").replace("-->", "");
							}
							super.assertEquals(file.getName(), expected, actualWriter.getBuffer().toString().replace("\r", ""));
							super.assertEquals(file.getName(), expected, new String(actualStream.toByteArray()).replace("\r", ""));
							if ("set_parameters.httl".equals(file.getName())) {
								super.assertEquals(file.getName(), "abc", Context.getContext().get("title"));
							}
						}
					}
					if (profile) {
						synchronized (TemplateTest.class) {
							try {
								TemplateTest.class.wait(20);
							} catch (InterruptedException e) {
							}
						}
					}
				}
			}
		}
	}

=======
/*
 * Copyright 2011-2013 HTTL Team.
 *  
 * Licensed under the Apache License, Version 2.0 (the "License");
 * you may not use this file except in compliance with the License.
 * You may obtain a copy of the License at
 *  
 *      http://www.apache.org/licenses/LICENSE-2.0
 *  
 * Unless required by applicable law or agreed to in writing, software
 * distributed under the License is distributed on an "AS IS" BASIS,
 * WITHOUT WARRANTIES OR CONDITIONS OF ANY KIND, either express or implied.
 * See the License for the specific language governing permissions and
 * limitations under the License.
 */
package httl.test;

import httl.Context;
import httl.Engine;
import httl.Template;
import httl.internal.util.ClassUtils;
import httl.internal.util.IOUtils;
import httl.internal.util.StringUtils;
import httl.internal.util.UnsafeByteArrayOutputStream;
import httl.spi.Codec;
import httl.spi.Loader;
import httl.spi.loaders.ClasspathLoader;
import httl.spi.loaders.MultiLoader;
import httl.spi.parsers.templates.AdaptiveTemplate;
import httl.test.method.A1;
import httl.test.method.A1B1;
import httl.test.method.A1B2;
import httl.test.model.Book;
import httl.test.model.Model;
import httl.test.model.User;

import java.io.File;
import java.io.FileInputStream;
import java.io.FileNotFoundException;
import java.io.FileReader;
import java.io.InputStreamReader;
import java.io.StringWriter;
import java.net.URL;
import java.text.ParseException;
import java.text.SimpleDateFormat;
import java.util.ArrayList;
import java.util.Arrays;
import java.util.HashMap;
import java.util.HashSet;
import java.util.List;
import java.util.Locale;
import java.util.Map;
import java.util.Set;
import java.util.TimeZone;
import java.util.TreeMap;

import static org.junit.Assert.*;

import org.junit.Test;

/**
 * TemplateTest
 * 
 * @author Liang Fei (liangfei0201 AT gmail DOT com)
 */
public class TemplateTest {

	@SuppressWarnings("unchecked")
	@Test
	public void test_overloadMethod() throws Exception {
		Engine engine = Engine.getEngine("httl-text.properties");
		Template template = engine.getTemplate("/templates/overload_method.httl", Locale.CHINA, "UTF-8");

		StringWriter writer = new StringWriter();

		Map<String, Object> context  = new HashMap<String, Object>();
		context.put("a1", new A1());
		context.put("a1b1", new A1B1());
		context.put("a1b2", new A1B2());
		template.render(context, writer);


		String expected = IOUtils.readToString(new InputStreamReader(TemplateTest.class.getClassLoader().getResourceAsStream("comment/results/overload_method.httl.txt"), "UTF-8"));
		assertEquals(expected, writer.toString());
	}

	@SuppressWarnings("unchecked")
	@Test
	public void testTemplate() throws Exception {
		boolean profile = "true".equals(System.getProperty("profile"));
		String include = System.getProperty("includes");
		String exclude = System.getProperty("excludes");
		Set<String> includes = new HashSet<String>();
		Set<String> excludes = new HashSet<String>();
		if (StringUtils.isNotEmpty(include) && ! include.startsWith("$")) {
			includes.addAll(Arrays.asList(include.split("\\,")));
		} else if (StringUtils.isNotEmpty(exclude) && ! exclude.startsWith("$")) {
			excludes.addAll(Arrays.asList(exclude.split("\\,")));
		}
		SimpleDateFormat format = new SimpleDateFormat("yyyy-MM-dd");
		format.setTimeZone(TimeZone.getTimeZone("+0"));
		User user = new User("liangfei", "admin", "Y");
		Book[] books = new Book[10];
		books[0] = new Book("Practical API Design", "Jaroslav Tulach", "Apress", format.parse("2008-07-29"), 75, 85);
		books[1] = new Book("Effective Java", "Joshua Bloch", "Addison-Wesley Professional", format.parse("2008-05-28"), 55, 70);
		books[2] = new Book("Java Concurrency in Practice", "Doug Lea", "Addison-Wesley Professional", format.parse("2006-05-19"), 60, 60);
		books[3] = new Book("Java Programming Language", "James Gosling", "Prentice Hall", format.parse("2005-08-27"), 65, 75);
		books[4] = new Book("Domain-Driven Design", "Eric Evans", "Addison-Wesley Professional", format.parse("2003-08-30"), 70, 80);
		books[5] = new Book("Agile Project Management with Scrum", "Ken Schwaber", "Microsoft Press", format.parse("2004-03-10"), 40, 80);
		books[6] = new Book("J2EE Development without EJB", "Rod Johnson", "Wrox", format.parse("2011-09-17"), 40, 70);
		books[7] = new Book("Design Patterns", "Erich Gamma", "Addison-Wesley Professional", format.parse("1994-11-10"), 60, 80);
		books[8] = new Book("Agile Software Development, Principles, Patterns, and Practices", " Robert C. Martin", "Prentice Hall", format.parse("2002-10-25"), 80, 75);
		books[9] = new Book("Design by Contract, by Example", "Richard Mitchell", "Addison-Wesley Publishing Company", format.parse("2001-10-22"), 50, 85);
		Book[] books2 = new Book[2];
		books2[0] = new Book("Practical API Design2", "Jaroslav Tulach", "Apress", format.parse("2010-07-29"), 75, 85);
		books2[1] = new Book("Effective Java2", "Joshua Bloch", "Addison-Wesley Professional", format.parse("2010-05-28"), 55, 70);
		Map<String, Book> bookmap = new TreeMap<String, Book>();
		Map<String, Map<String, Object>> mapbookmap = new TreeMap<String, Map<String, Object>>();
		List<Map<String, Object>> mapbooklist = new ArrayList<Map<String, Object>>();
		for (Book book : books) {
			bookmap.put(book.getTitle().replaceAll("\\s+", ""), book);
			Map<String, Object> genericBook = ClassUtils.getProperties(book);
			mapbookmap.put(book.getTitle().replaceAll("\\s+", ""), genericBook);
			mapbooklist.add(genericBook);
		}
		Map<String, Book> bookmap2 = new TreeMap<String, Book>();
		for (Book book : books2) {
			bookmap2.put(book.getTitle().replaceAll("\\s+", ""), book);
		}
		Map<String, Object> context = new HashMap<String, Object>();
		context.put("chinese", "中文");
		context.put("impvar", "abcxyz");
		context.put("defvar", "mnnm");
		context.put("html", "<a href=\"foo.html\">foo</a>");
		context.put("user", user);
		context.put("books", books);
		context.put("booklist", Arrays.asList(books));
		context.put("bookmap", bookmap);
		context.put("mapbookmap", mapbookmap);
		context.put("mapbooklist", mapbooklist);
		context.put("emptybooks", new Book[0]);
		context.put("books2", books2);
		context.put("booklist2", Arrays.asList(books2));
		context.put("bookmap2", bookmap2);
		Model model = new Model();
		model.setChinese("中文");
		model.setImpvar("abcxyz");
		model.setDefvar("mnnm");
		model.setHtml("<a href=\"foo.html\">foo</a>");
		model.setUser(user);
		model.setBooks(books);
		model.setBooklist(Arrays.asList(books));
		model.setBookmap(bookmap);
		model.setMapbookmap(mapbookmap);
		model.setMapbooklist(mapbooklist);
		model.setEmptybooks(new Book[0]);
		model.setBooks2(books2);
		model.setBooklist2(Arrays.asList(books2));
		model.setBookmap2(bookmap2);
		String[] configs = new String[] { "httl-text.properties", "httl-comment.properties", "httl-javassist.properties", "httl-attribute.properties" };
		for (String config : configs) {
			Engine engine = Engine.getEngine(config);
			Codec[] codecs = engine.getProperty("codecs", Codec[].class);
			String json = codecs[0].toString("context", context);
			if (! profile) {
				Loader loader = engine.getProperty("loader", Loader.class);
				assertEquals(MultiLoader.class, loader.getClass());
				Loader[] loaders = engine.getProperty("loaders", Loader[].class);
				assertEquals(ClasspathLoader.class, loaders[0].getClass());
				loader = engine.getProperty("loaders", ClasspathLoader.class);
				assertEquals(ClasspathLoader.class, loader.getClass());
				String[] suffixes = engine.getProperty("template.suffix", new String[] { ".httl" });
				List<String> list = loader.list(suffixes[0]);
				assertTrue(list.size() > 0);
			}
			Object[] maps = new Object[] {context, model, json, null};
			for (Object map : maps) {
				if (map instanceof String) continue; // FIXME JSON格式的Map没有顺序，断言失败
				if (! profile) {
					System.out.println("========" + config + " (" + (map == null ? "null" : map.getClass().getSimpleName()) + " parameters)========");
				}
				String dir = engine.getProperty("template.directory", "");
				if (dir.length() > 0 && dir.startsWith("/")) {
					dir = dir.substring(1);
				}
				if (dir.length() > 0 && ! dir.endsWith("/")) {
					dir += "/";
				}
				File directory = new File(this.getClass().getClassLoader().getResource(dir + "templates/").getFile());
				assertTrue(directory.isDirectory());
				File[] files = directory.listFiles();
				long max = profile ? Long.MAX_VALUE : 1;
				for (long m = 0; m < max; m ++) {
					for (int i = 0, n = files.length; i < n; i ++) {
						File file = files[i];
						//if (! "this.httl".equals(file.getName())) continue;
						if ("httl-javassist.properties".equals(config)  // FIXME javassist的foreach 1..3编译不过
								&& "list.httl".equals(file.getName())) continue;
						if (! profile)
							System.out.println(file.getName());
						if (excludes.contains(file.getName()) || 
								(includes.size() > 0 && ! includes.contains(file.getName()))) {
							continue;
						}
						String encoding = "UTF-8";
						if ("gbk.httl".equals(file.getName())) {
							encoding = "GBK";
						}
						Engine _engine = engine;
						if ("extends_default.httl".equals(file.getName())) {
							_engine = Engine.getEngine("httl-extends.properties");
						}
						Template template = _engine.getTemplate("/templates/" + file.getName(), Locale.CHINA, encoding);
						if (! profile) {
							assertEquals(AdaptiveTemplate.class, template.getClass());
							assertEquals(Locale.CHINA, template.getLocale());
						}
						UnsafeByteArrayOutputStream actualStream = new UnsafeByteArrayOutputStream();
						StringWriter actualWriter = new StringWriter();
						if ("extends_var.httl".equals(file.getName())) {
							if (map instanceof Map) {
								((Map<String, Object>) map).put("extends", "default.httl");
							} else if (map instanceof Model) {
								((Model) map).setExtends("default.httl");
							}
						}
						try {
							template.render(map, actualWriter);
							template.render(map, actualStream);
						} catch (Throwable e) {
							System.out.println("\n================================\n" + template.getCode() + "\n================================\n");
							e.printStackTrace();
							throw new IllegalStateException(e.getMessage() + "\n================================\n" + template.getCode() + "\n================================\n", e);
						}
						if ("extends_var.httl".equals(file.getName())) {
							if (map instanceof Map) {
								((Map<String, Object>) map).remove("extends");
							} else if (map instanceof Model) {
								((Model) map).setExtends(null);
							}
						}
						if (! profile && map != null) {
							URL url = this.getClass().getClassLoader().getResource(dir + "results/" + file.getName() + ".txt");
							if (url == null) {
								throw new FileNotFoundException("Not found file: " + dir + "results/" + file.getName() + ".txt");
							}
							File result = new File(url.getFile());
							if (! result.exists()) {
								throw new FileNotFoundException("Not found file: " + result.getAbsolutePath());
							}
							String expected = IOUtils.readToString(new InputStreamReader(new FileInputStream(result), encoding));
							expected = expected.replace("\r", "");
							if ("httl-text.properties".equals(config) 
									&& ! "comment_cdata_escape.httl".equals(file.getName())
									&& ! template.getSource().contains("read(")) {
								expected = expected.replace("<!--", "").replace("-->", "");
							}
							assertEquals(file.getName(), expected, actualWriter.getBuffer().toString().replace("\r", ""));
							assertEquals(file.getName(), expected, new String(actualStream.toByteArray()).replace("\r", ""));
							if ("set_parameters.httl".equals(file.getName())) {
								assertEquals(file.getName(), "abc", Context.getContext().get("title"));
							}
						}
					}
					if (profile) {
						synchronized (TemplateTest.class) {
							try {
								TemplateTest.class.wait(20);
							} catch (InterruptedException e) {
							}
						}
					}
				}
			}
		}
	}

	@Test
	public void testException() throws Exception {
		boolean profile = "true".equals(System.getProperty("profile"));
		if (! profile)
			System.out.println("========httl-exception.properties========");
		Engine engine = Engine.getEngine("httl-exception.properties");
		String dir = engine.getProperty("template.directory", "");
		if (dir.length() > 0 && dir.startsWith("/")) {
			dir = dir.substring(1);
		}
		if (dir.length() > 0 && ! dir.endsWith("/")) {
			dir += "/";
		}
		File directory = new File(this.getClass().getClassLoader().getResource(dir + "templates/").getFile());
		assertTrue(directory.isDirectory());
		File[] files = directory.listFiles();
		for (int i = 0, n = files.length; i < n; i ++) {
			File file = files[i];
				System.out.println(file.getName());
			URL url = this.getClass().getClassLoader().getResource(dir + "results/" + file.getName() + ".txt");
			if (url == null) {
				throw new FileNotFoundException("Not found file: " + dir + "results/" + file.getName() + ".txt");
			}
			File result = new File(url.getFile());
			if (! result.exists()) {
				throw new FileNotFoundException("Not found file: " + result.getAbsolutePath());
			}
			try {
				engine.getTemplate("/templates/" + file.getName());
				fail(file.getName());
			} catch (ParseException e) {
				if (! profile) {
					String message = e.getMessage();
					assertTrue(StringUtils.isNotEmpty(message));
					List<String> expected = IOUtils.readLines(new FileReader(result));
					assertTrue(expected != null && expected.size() > 0);
					for (String part : expected)  {
						assertTrue(StringUtils.isNotEmpty(part));
						part = StringUtils.unescapeString(part).trim();
						assertTrue(file.getName() + ", exception message: \"" + message + "\" not contains: \"" + part + "\"", message.contains(part));
					}
				}
			}
		}
	}

>>>>>>> 4cd7f513
}<|MERGE_RESOLUTION|>--- conflicted
+++ resolved
@@ -1,4 +1,3 @@
-<<<<<<< HEAD
 /*
  * Copyright 2011-2013 HTTL Team.
  *  
@@ -60,284 +59,6 @@
  * @author Liang Fei (liangfei0201 AT gmail DOT com)
  */
 public class TemplateTest extends TestCase {
-
-	@SuppressWarnings("unchecked")
-	@Test
-	public void testTemplate() throws Exception {
-		boolean profile = "true".equals(System.getProperty("profile"));
-		String include = System.getProperty("includes");
-		String exclude = System.getProperty("excludes");
-		Set<String> includes = new HashSet<String>();
-		Set<String> excludes = new HashSet<String>();
-		if (StringUtils.isNotEmpty(include) && ! include.startsWith("$")) {
-			includes.addAll(Arrays.asList(include.split("\\,")));
-		} else if (StringUtils.isNotEmpty(exclude) && ! exclude.startsWith("$")) {
-			excludes.addAll(Arrays.asList(exclude.split("\\,")));
-		}
-		SimpleDateFormat format = new SimpleDateFormat("yyyy-MM-dd");
-		format.setTimeZone(TimeZone.getTimeZone("+0"));
-		User user = new User("liangfei", "admin", "Y");
-		Book[] books = new Book[10];
-		books[0] = new Book("Practical API Design", "Jaroslav Tulach", "Apress", format.parse("2008-07-29"), 75, 85);
-		books[1] = new Book("Effective Java", "Joshua Bloch", "Addison-Wesley Professional", format.parse("2008-05-28"), 55, 70);
-		books[2] = new Book("Java Concurrency in Practice", "Doug Lea", "Addison-Wesley Professional", format.parse("2006-05-19"), 60, 60);
-		books[3] = new Book("Java Programming Language", "James Gosling", "Prentice Hall", format.parse("2005-08-27"), 65, 75);
-		books[4] = new Book("Domain-Driven Design", "Eric Evans", "Addison-Wesley Professional", format.parse("2003-08-30"), 70, 80);
-		books[5] = new Book("Agile Project Management with Scrum", "Ken Schwaber", "Microsoft Press", format.parse("2004-03-10"), 40, 80);
-		books[6] = new Book("J2EE Development without EJB", "Rod Johnson", "Wrox", format.parse("2011-09-17"), 40, 70);
-		books[7] = new Book("Design Patterns", "Erich Gamma", "Addison-Wesley Professional", format.parse("1994-11-10"), 60, 80);
-		books[8] = new Book("Agile Software Development, Principles, Patterns, and Practices", " Robert C. Martin", "Prentice Hall", format.parse("2002-10-25"), 80, 75);
-		books[9] = new Book("Design by Contract, by Example", "Richard Mitchell", "Addison-Wesley Publishing Company", format.parse("2001-10-22"), 50, 85);
-		Book[] books2 = new Book[2];
-		books2[0] = new Book("Practical API Design2", "Jaroslav Tulach", "Apress", format.parse("2010-07-29"), 75, 85);
-		books2[1] = new Book("Effective Java2", "Joshua Bloch", "Addison-Wesley Professional", format.parse("2010-05-28"), 55, 70);
-		Map<String, Book> bookmap = new TreeMap<String, Book>();
-		Map<String, Map<String, Object>> mapbookmap = new TreeMap<String, Map<String, Object>>();
-		List<Map<String, Object>> mapbooklist = new ArrayList<Map<String, Object>>();
-		for (Book book : books) {
-			bookmap.put(book.getTitle().replaceAll("\\s+", ""), book);
-			Map<String, Object> genericBook = ClassUtils.getProperties(book);
-			mapbookmap.put(book.getTitle().replaceAll("\\s+", ""), genericBook);
-			mapbooklist.add(genericBook);
-		}
-		Map<String, Book> bookmap2 = new TreeMap<String, Book>();
-		for (Book book : books2) {
-			bookmap2.put(book.getTitle().replaceAll("\\s+", ""), book);
-		}
-		Map<String, Object> context = new HashMap<String, Object>();
-		context.put("chinese", "中文");
-		context.put("impvar", "abcxyz");
-		context.put("defvar", "mnnm");
-		context.put("html", "<a href=\"foo.html\">foo</a>");
-		context.put("user", user);
-		context.put("books", books);
-		context.put("booklist", Arrays.asList(books));
-		context.put("bookmap", bookmap);
-		context.put("mapbookmap", mapbookmap);
-		context.put("mapbooklist", mapbooklist);
-		context.put("emptybooks", new Book[0]);
-		context.put("books2", books2);
-		context.put("booklist2", Arrays.asList(books2));
-		context.put("bookmap2", bookmap2);
-		Model model = new Model();
-		model.setChinese("中文");
-		model.setImpvar("abcxyz");
-		model.setDefvar("mnnm");
-		model.setHtml("<a href=\"foo.html\">foo</a>");
-		model.setUser(user);
-		model.setBooks(books);
-		model.setBooklist(Arrays.asList(books));
-		model.setBookmap(bookmap);
-		model.setMapbookmap(mapbookmap);
-		model.setMapbooklist(mapbooklist);
-		model.setEmptybooks(new Book[0]);
-		model.setBooks2(books2);
-		model.setBooklist2(Arrays.asList(books2));
-		model.setBookmap2(bookmap2);
-		String[] configs = new String[] { "httl-text.properties", "httl-comment.properties", "httl-javassist.properties", "httl-attribute.properties" };
-		for (String config : configs) {
-			Engine engine = Engine.getEngine(config);
-			Codec[] codecs = engine.getProperty("codecs", Codec[].class);
-			String json = codecs[0].toString("context", context);
-			if (! profile) {
-				Loader loader = engine.getProperty("loader", Loader.class);
-				assertEquals(MultiLoader.class, loader.getClass());
-				Loader[] loaders = engine.getProperty("loaders", Loader[].class);
-				assertEquals(ClasspathLoader.class, loaders[0].getClass());
-				loader = engine.getProperty("loaders", ClasspathLoader.class);
-				assertEquals(ClasspathLoader.class, loader.getClass());
-				String[] suffixes = engine.getProperty("template.suffix", new String[] { ".httl" });
-				List<String> list = loader.list(suffixes[0]);
-				assertTrue(list.size() > 0);
-			}
-			Object[] maps = new Object[] {context, model/*, json*/, null};
-			for (Object map : maps) {
-				if (map instanceof String) continue; // FIXME JSON格式的Map没有顺序，断言失败
-				if (! profile) {
-					System.out.println("========" + config + " (" + (map == null ? "null" : map.getClass().getSimpleName()) + " parameters)========");
-				}
-				String dir = engine.getProperty("template.directory", "");
-				if (dir.length() > 0 && dir.startsWith("/")) {
-					dir = dir.substring(1);
-				}
-				if (dir.length() > 0 && ! dir.endsWith("/")) {
-					dir += "/";
-				}
-				File directory = new File(this.getClass().getClassLoader().getResource(dir + "templates/").getFile());
-				assertTrue(directory.isDirectory());
-				File[] files = directory.listFiles();
-				long max = profile ? Long.MAX_VALUE : 1;
-				for (long m = 0; m < max; m ++) {
-					for (int i = 0, n = files.length; i < n; i ++) {
-						File file = files[i];
-						//if (! "switch_filter.httl".equals(file.getName())) continue; // 指定模板测试
-						if ("httl-javassist.properties".equals(config)  // FIXME javassist的foreach 1..3编译不过
-								&& "list.httl".equals(file.getName())) continue;
-						if (! profile)
-							System.out.println(file.getName());
-						if (excludes.contains(file.getName()) || 
-								(includes.size() > 0 && ! includes.contains(file.getName()))) {
-							continue;
-						}
-						String encoding = "UTF-8";
-						if ("gbk.httl".equals(file.getName())) {
-							encoding = "GBK";
-						}
-						Engine _engine = engine;
-						if ("extends_default.httl".equals(file.getName())) {
-							_engine = Engine.getEngine("httl-extends.properties");
-						}
-						Template template = _engine.getTemplate("/templates/" + file.getName(), Locale.CHINA, encoding);
-						if (! profile) {
-							super.assertEquals(AdaptiveTemplate.class, template.getClass());
-							super.assertEquals(Locale.CHINA, template.getLocale());
-						}
-						UnsafeByteArrayOutputStream actualStream = new UnsafeByteArrayOutputStream();
-						StringWriter actualWriter = new StringWriter();
-						if ("extends_var.httl".equals(file.getName())) {
-							if (map instanceof Map) {
-								((Map<String, Object>) map).put("extends", "default.httl");
-							} else if (map instanceof Model) {
-								((Model) map).setExtends("default.httl");
-							}
-						}
-						try {
-							template.render(map, actualWriter);
-							template.render(map, actualStream);
-						} catch (Throwable e) {
-							System.out.println("\n================================\n" + template.getCode() + "\n================================\n");
-							e.printStackTrace();
-							throw new IllegalStateException(e.getMessage() + "\n================================\n" + template.getCode() + "\n================================\n", e);
-						}
-						if ("extends_var.httl".equals(file.getName())) {
-							if (map instanceof Map) {
-								((Map<String, Object>) map).remove("extends");
-							} else if (map instanceof Model) {
-								((Model) map).setExtends(null);
-							}
-						}
-						if (! profile && map != null) {
-							URL url = this.getClass().getClassLoader().getResource(dir + "results/" + file.getName() + ".txt");
-							if (url == null) {
-								throw new FileNotFoundException("Not found file: " + dir + "results/" + file.getName() + ".txt");
-							}
-							File result = new File(url.getFile());
-							if (! result.exists()) {
-								throw new FileNotFoundException("Not found file: " + result.getAbsolutePath());
-							}
-							String expected = IOUtils.readToString(new InputStreamReader(new FileInputStream(result), encoding));
-							expected = expected.replace("\r", "");
-							if ("httl-text.properties".equals(config) 
-									&& ! "comment_cdata_escape.httl".equals(file.getName())
-									&& ! template.getSource().contains("read(")) {
-								expected = expected.replace("<!--", "").replace("-->", "");
-							}
-							super.assertEquals(file.getName(), expected, actualWriter.getBuffer().toString().replace("\r", ""));
-							super.assertEquals(file.getName(), expected, new String(actualStream.toByteArray()).replace("\r", ""));
-							if ("set_parameters.httl".equals(file.getName())) {
-								super.assertEquals(file.getName(), "abc", Context.getContext().get("title"));
-							}
-						}
-					}
-					if (profile) {
-						synchronized (TemplateTest.class) {
-							try {
-								TemplateTest.class.wait(20);
-							} catch (InterruptedException e) {
-							}
-						}
-					}
-				}
-			}
-		}
-	}
-
-=======
-/*
- * Copyright 2011-2013 HTTL Team.
- *  
- * Licensed under the Apache License, Version 2.0 (the "License");
- * you may not use this file except in compliance with the License.
- * You may obtain a copy of the License at
- *  
- *      http://www.apache.org/licenses/LICENSE-2.0
- *  
- * Unless required by applicable law or agreed to in writing, software
- * distributed under the License is distributed on an "AS IS" BASIS,
- * WITHOUT WARRANTIES OR CONDITIONS OF ANY KIND, either express or implied.
- * See the License for the specific language governing permissions and
- * limitations under the License.
- */
-package httl.test;
-
-import httl.Context;
-import httl.Engine;
-import httl.Template;
-import httl.internal.util.ClassUtils;
-import httl.internal.util.IOUtils;
-import httl.internal.util.StringUtils;
-import httl.internal.util.UnsafeByteArrayOutputStream;
-import httl.spi.Codec;
-import httl.spi.Loader;
-import httl.spi.loaders.ClasspathLoader;
-import httl.spi.loaders.MultiLoader;
-import httl.spi.parsers.templates.AdaptiveTemplate;
-import httl.test.method.A1;
-import httl.test.method.A1B1;
-import httl.test.method.A1B2;
-import httl.test.model.Book;
-import httl.test.model.Model;
-import httl.test.model.User;
-
-import java.io.File;
-import java.io.FileInputStream;
-import java.io.FileNotFoundException;
-import java.io.FileReader;
-import java.io.InputStreamReader;
-import java.io.StringWriter;
-import java.net.URL;
-import java.text.ParseException;
-import java.text.SimpleDateFormat;
-import java.util.ArrayList;
-import java.util.Arrays;
-import java.util.HashMap;
-import java.util.HashSet;
-import java.util.List;
-import java.util.Locale;
-import java.util.Map;
-import java.util.Set;
-import java.util.TimeZone;
-import java.util.TreeMap;
-
-import static org.junit.Assert.*;
-
-import org.junit.Test;
-
-/**
- * TemplateTest
- * 
- * @author Liang Fei (liangfei0201 AT gmail DOT com)
- */
-public class TemplateTest {
-
-	@SuppressWarnings("unchecked")
-	@Test
-	public void test_overloadMethod() throws Exception {
-		Engine engine = Engine.getEngine("httl-text.properties");
-		Template template = engine.getTemplate("/templates/overload_method.httl", Locale.CHINA, "UTF-8");
-
-		StringWriter writer = new StringWriter();
-
-		Map<String, Object> context  = new HashMap<String, Object>();
-		context.put("a1", new A1());
-		context.put("a1b1", new A1B1());
-		context.put("a1b2", new A1B2());
-		template.render(context, writer);
-
-
-		String expected = IOUtils.readToString(new InputStreamReader(TemplateTest.class.getClassLoader().getResourceAsStream("comment/results/overload_method.httl.txt"), "UTF-8"));
-		assertEquals(expected, writer.toString());
-	}
 
 	@SuppressWarnings("unchecked")
 	@Test
@@ -448,7 +169,7 @@
 				for (long m = 0; m < max; m ++) {
 					for (int i = 0, n = files.length; i < n; i ++) {
 						File file = files[i];
-						//if (! "this.httl".equals(file.getName())) continue;
+						//if (! "switch_filter.httl".equals(file.getName())) continue; // 指定模板测试
 						if ("httl-javassist.properties".equals(config)  // FIXME javassist的foreach 1..3编译不过
 								&& "list.httl".equals(file.getName())) continue;
 						if (! profile)
@@ -467,8 +188,8 @@
 						}
 						Template template = _engine.getTemplate("/templates/" + file.getName(), Locale.CHINA, encoding);
 						if (! profile) {
-							assertEquals(AdaptiveTemplate.class, template.getClass());
-							assertEquals(Locale.CHINA, template.getLocale());
+							super.assertEquals(AdaptiveTemplate.class, template.getClass());
+							super.assertEquals(Locale.CHINA, template.getLocale());
 						}
 						UnsafeByteArrayOutputStream actualStream = new UnsafeByteArrayOutputStream();
 						StringWriter actualWriter = new StringWriter();
@@ -510,10 +231,10 @@
 									&& ! template.getSource().contains("read(")) {
 								expected = expected.replace("<!--", "").replace("-->", "");
 							}
-							assertEquals(file.getName(), expected, actualWriter.getBuffer().toString().replace("\r", ""));
-							assertEquals(file.getName(), expected, new String(actualStream.toByteArray()).replace("\r", ""));
+							super.assertEquals(file.getName(), expected, actualWriter.getBuffer().toString().replace("\r", ""));
+							super.assertEquals(file.getName(), expected, new String(actualStream.toByteArray()).replace("\r", ""));
 							if ("set_parameters.httl".equals(file.getName())) {
-								assertEquals(file.getName(), "abc", Context.getContext().get("title"));
+								super.assertEquals(file.getName(), "abc", Context.getContext().get("title"));
 							}
 						}
 					}
@@ -529,52 +250,4 @@
 			}
 		}
 	}
-
-	@Test
-	public void testException() throws Exception {
-		boolean profile = "true".equals(System.getProperty("profile"));
-		if (! profile)
-			System.out.println("========httl-exception.properties========");
-		Engine engine = Engine.getEngine("httl-exception.properties");
-		String dir = engine.getProperty("template.directory", "");
-		if (dir.length() > 0 && dir.startsWith("/")) {
-			dir = dir.substring(1);
-		}
-		if (dir.length() > 0 && ! dir.endsWith("/")) {
-			dir += "/";
-		}
-		File directory = new File(this.getClass().getClassLoader().getResource(dir + "templates/").getFile());
-		assertTrue(directory.isDirectory());
-		File[] files = directory.listFiles();
-		for (int i = 0, n = files.length; i < n; i ++) {
-			File file = files[i];
-				System.out.println(file.getName());
-			URL url = this.getClass().getClassLoader().getResource(dir + "results/" + file.getName() + ".txt");
-			if (url == null) {
-				throw new FileNotFoundException("Not found file: " + dir + "results/" + file.getName() + ".txt");
-			}
-			File result = new File(url.getFile());
-			if (! result.exists()) {
-				throw new FileNotFoundException("Not found file: " + result.getAbsolutePath());
-			}
-			try {
-				engine.getTemplate("/templates/" + file.getName());
-				fail(file.getName());
-			} catch (ParseException e) {
-				if (! profile) {
-					String message = e.getMessage();
-					assertTrue(StringUtils.isNotEmpty(message));
-					List<String> expected = IOUtils.readLines(new FileReader(result));
-					assertTrue(expected != null && expected.size() > 0);
-					for (String part : expected)  {
-						assertTrue(StringUtils.isNotEmpty(part));
-						part = StringUtils.unescapeString(part).trim();
-						assertTrue(file.getName() + ", exception message: \"" + message + "\" not contains: \"" + part + "\"", message.contains(part));
-					}
-				}
-			}
-		}
-	}
-
->>>>>>> 4cd7f513
 }