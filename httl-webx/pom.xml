--- conflicted
+++ resolved
@@ -1,172 +1,127 @@
-<?xml version="1.0" encoding="UTF-8"?>
-<!--
- - Copyright 2011-2013 HTTL Team.
- -  
- - Licensed under the Apache License, Version 2.0 (the "License");
- - you may not use this file except in compliance with the License.
- - You may obtain a copy of the License at
- -  
- -      http://www.apache.org/licenses/LICENSE-2.0
- -  
- - Unless required by applicable law or agreed to in writing, software
- - distributed under the License is distributed on an "AS IS" BASIS,
- - WITHOUT WARRANTIES OR CONDITIONS OF ANY KIND, either express or implied.
- - See the License for the specific language governing permissions and
- - limitations under the License.
--->
-<project xmlns="http://maven.apache.org/POM/4.0.0" xmlns:xsi="http://www.w3.org/2001/XMLSchema-instance"
-	xsi:schemaLocation="http://maven.apache.org/POM/4.0.0 http://maven.apache.org/maven-v4_0_0.xsd">
-	<modelVersion>4.0.0</modelVersion>
-	<parent>
-		<groupId>softmotions</groupId>
-		<artifactId>httl-parent</artifactId>
-<<<<<<< HEAD
-		<version>1.0.12</version>
-=======
-		<version>1.0.12-SNAPSHOT</version>
->>>>>>> 724a4d69
-	</parent>
-	<artifactId>httl-webx</artifactId>
-	<packaging>jar</packaging>
-	<name>HTTL-WebX</name>
-	<description>HTTL WebX Integration.</description>
-	<!--<url>http://httl.github.io</url>-->
-	<inceptionYear>2012</inceptionYear>
-	<licenses>
-		<license>
-			<name>Apache 2</name>
-			<url>http://www.apache.org/licenses/LICENSE-2.0.txt</url>
-			<distribution>repo</distribution>
-			<comments>A business-friendly OSS license</comments>
-		</license>
-	</licenses>
-<<<<<<< HEAD
-	<repositories>
-=======
-	<properties>
-		<updateReleaseInfo>true</updateReleaseInfo>
-	</properties>
-	<!--<repositories>
->>>>>>> 724a4d69
-		<repository>
-			<id>httl-repository</id>
-			<name>Httl Repository</name>
-			<url>http://httl.github.io/maven</url>
-		</repository>
-	</repositories>-->
-	<!--<scm>
-		<url>http://httl.github.io</url>
-		<connection>scm:git:https://github.com/httl/httl.git</connection>
-		<developerConnection>scm:git:git@github.com:httl/httl.git</developerConnection>
-	</scm>-->
-	<issueManagement>
-		<system>github</system>
-		<url>https://github.com/httl/httl/issues</url>
-	</issueManagement>
-	<mailingLists>
-		<mailingList>
-			<name>HTTL User Mailling List</name>
-			<subscribe>httl-user+subscribe AT googlegroups DOT com</subscribe>
-			<unsubscribe>httl-user+unsubscribe AT googlegroups DOT com</unsubscribe>
-			<post>httl-user AT googlegroups DOT com</post>
-			<archive>https://groups.google.com/forum/#!forum/httl-user</archive>
-		</mailingList>
-	</mailingLists>
-	<developers>
-		<developer>
-			<name>Liang Fei</name>
-			<email>liangfei0201 A gmail D com</email>
-			<roles>
-				<role>Developer</role>
-			</roles>
-			<timezone>+8</timezone>
-		</developer>
-	</developers>
-	<dependencies>
-		<dependency>
-			<groupId>softmotions</groupId>
-			<artifactId>httl</artifactId>
-			<version>${project.parent.version}</version>
-		</dependency>
-		<dependency>
-			<groupId>com.alibaba.citrus</groupId>
-			<artifactId>citrus-webx-all</artifactId>
-			<version>3.0.7</version>
-		</dependency>
-		<dependency>
-			<groupId>javax.servlet</groupId>
-			<artifactId>servlet-api</artifactId>
-			<version>2.5</version>
-			<scope>provided</scope>
-		</dependency>
-		<dependency>
-			<groupId>commons-logging</groupId>
-			<artifactId>commons-logging-api</artifactId>
-			<version>1.1</version>
-			<scope>provided</scope>
-		</dependency>
-		<dependency>
-			<groupId>log4j</groupId>
-			<artifactId>log4j</artifactId>
-			<version>1.2.16</version>
-			<scope>provided</scope>
-		</dependency>
-		<dependency>
-			<groupId>org.slf4j</groupId>
-			<artifactId>slf4j-api</artifactId>
-			<version>1.6.2</version>
-			<scope>provided</scope>
-		</dependency>
-		<dependency>
-			<groupId>org.slf4j</groupId>
-			<artifactId>slf4j-log4j12</artifactId>
-			<version>1.6.2</version>
-			<scope>test</scope>
-		</dependency>
-		<dependency>
-			<groupId>junit</groupId>
-			<artifactId>junit</artifactId>
-			<version>4.11</version>
-			<scope>test</scope>
-		</dependency>
-	</dependencies>
-	<build>
-<<<<<<< HEAD
-		<plugins>
-			<plugin>
-				<artifactId>maven-compiler-plugin</artifactId>
-				<configuration>
-					<source>1.5</source>
-					<target>1.5</target>
-					<encoding>UTF-8</encoding>
-				</configuration>
-			</plugin>
-			<plugin>
-				<artifactId>maven-surefire-plugin</artifactId>
-				<configuration>
-					<useSystemClassLoader>true</useSystemClassLoader>
-					<forkMode>once</forkMode>
-					<argLine>-server -Xms128m -Xmx512m -XX:PermSize=64m -XX:MaxPermSize=256m</argLine>
-				</configuration>
-			</plugin>
-			<plugin>
-				<artifactId>maven-jar-plugin</artifactId>
-				<configuration>
-					<archive>
-						<addMavenDescriptor>true</addMavenDescriptor>
-						<index>true</index>
-						<manifest>
-							<addDefaultSpecificationEntries>true</addDefaultSpecificationEntries>
-							<addDefaultImplementationEntries>true</addDefaultImplementationEntries>
-						</manifest>
-					</archive>
-				</configuration>
-			</plugin>
-		</plugins>
-	</build>
-</project>
-
-=======
-	</build>
-</project>
->>>>>>> 724a4d69
+<?xml version="1.0" encoding="UTF-8"?>
+<!--
+ - Copyright 2011-2013 HTTL Team.
+ -  
+ - Licensed under the Apache License, Version 2.0 (the "License");
+ - you may not use this file except in compliance with the License.
+ - You may obtain a copy of the License at
+ -  
+ -      http://www.apache.org/licenses/LICENSE-2.0
+ -  
+ - Unless required by applicable law or agreed to in writing, software
+ - distributed under the License is distributed on an "AS IS" BASIS,
+ - WITHOUT WARRANTIES OR CONDITIONS OF ANY KIND, either express or implied.
+ - See the License for the specific language governing permissions and
+ - limitations under the License.
+-->
+<project xmlns="http://maven.apache.org/POM/4.0.0" xmlns:xsi="http://www.w3.org/2001/XMLSchema-instance"
+	xsi:schemaLocation="http://maven.apache.org/POM/4.0.0 http://maven.apache.org/maven-v4_0_0.xsd">
+	<modelVersion>4.0.0</modelVersion>
+	<parent>
+		<groupId>softmotions</groupId>
+		<artifactId>httl-parent</artifactId>
+		<version>1.0.12-SNAPSHOT</version>
+	</parent>
+	<artifactId>httl-webx</artifactId>
+	<packaging>jar</packaging>
+	<name>HTTL-WebX</name>
+	<description>HTTL WebX Integration.</description>
+	<!--<url>http://httl.github.io</url>-->
+	<inceptionYear>2012</inceptionYear>
+	<licenses>
+		<license>
+			<name>Apache 2</name>
+			<url>http://www.apache.org/licenses/LICENSE-2.0.txt</url>
+			<distribution>repo</distribution>
+			<comments>A business-friendly OSS license</comments>
+		</license>
+	</licenses>
+	<properties>
+		<updateReleaseInfo>true</updateReleaseInfo>
+	</properties>
+	<!--<repositories>
+		<repository>
+			<id>httl-repository</id>
+			<name>Httl Repository</name>
+			<url>http://httl.github.io/maven</url>
+		</repository>
+	</repositories>-->
+	<!--<scm>
+		<url>http://httl.github.io</url>
+		<connection>scm:git:https://github.com/httl/httl.git</connection>
+		<developerConnection>scm:git:git@github.com:httl/httl.git</developerConnection>
+	</scm>-->
+	<issueManagement>
+		<system>github</system>
+		<url>https://github.com/httl/httl/issues</url>
+	</issueManagement>
+	<mailingLists>
+		<mailingList>
+			<name>HTTL User Mailling List</name>
+			<subscribe>httl-user+subscribe AT googlegroups DOT com</subscribe>
+			<unsubscribe>httl-user+unsubscribe AT googlegroups DOT com</unsubscribe>
+			<post>httl-user AT googlegroups DOT com</post>
+			<archive>https://groups.google.com/forum/#!forum/httl-user</archive>
+		</mailingList>
+	</mailingLists>
+	<developers>
+		<developer>
+			<name>Liang Fei</name>
+			<email>liangfei0201 A gmail D com</email>
+			<roles>
+				<role>Developer</role>
+			</roles>
+			<timezone>+8</timezone>
+		</developer>
+	</developers>
+	<dependencies>
+		<dependency>
+			<groupId>softmotions</groupId>
+			<artifactId>httl</artifactId>
+			<version>${project.parent.version}</version>
+		</dependency>
+		<dependency>
+			<groupId>com.alibaba.citrus</groupId>
+			<artifactId>citrus-webx-all</artifactId>
+			<version>3.0.7</version>
+		</dependency>
+		<dependency>
+			<groupId>javax.servlet</groupId>
+			<artifactId>servlet-api</artifactId>
+			<version>2.5</version>
+			<scope>provided</scope>
+		</dependency>
+		<dependency>
+			<groupId>commons-logging</groupId>
+			<artifactId>commons-logging-api</artifactId>
+			<version>1.1</version>
+			<scope>provided</scope>
+		</dependency>
+		<dependency>
+			<groupId>log4j</groupId>
+			<artifactId>log4j</artifactId>
+			<version>1.2.16</version>
+			<scope>provided</scope>
+		</dependency>
+		<dependency>
+			<groupId>org.slf4j</groupId>
+			<artifactId>slf4j-api</artifactId>
+			<version>1.6.2</version>
+			<scope>provided</scope>
+		</dependency>
+		<dependency>
+			<groupId>org.slf4j</groupId>
+			<artifactId>slf4j-log4j12</artifactId>
+			<version>1.6.2</version>
+			<scope>test</scope>
+		</dependency>
+		<dependency>
+			<groupId>junit</groupId>
+			<artifactId>junit</artifactId>
+			<version>4.11</version>
+			<scope>test</scope>
+		</dependency>
+	</dependencies>
+	<build>
+	</build>
+</project>